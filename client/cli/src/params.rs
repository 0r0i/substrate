// Copyright 2018-2020 Parity Technologies (UK) Ltd.
// This file is part of Substrate.

// Substrate is free software: you can redistribute it and/or modify
// it under the terms of the GNU General Public License as published by
// the Free Software Foundation, either version 3 of the License, or
// (at your option) any later version.

// Substrate is distributed in the hope that it will be useful,
// but WITHOUT ANY WARRANTY; without even the implied warranty of
// MERCHANTABILITY or FITNESS FOR A PARTICULAR PURPOSE.  See the
// GNU General Public License for more details.

// You should have received a copy of the GNU General Public License
// along with Substrate.  If not, see <http://www.gnu.org/licenses/>.

use std::{str::FromStr, path::PathBuf};
use structopt::{StructOpt, clap::arg_enum};
use sc_service::{
	AbstractService, Configuration, ChainSpecExtension, RuntimeGenesis, ServiceBuilderCommand,
	config::DatabaseConfig,
};
use sp_runtime::traits::{Block as BlockT, Header as HeaderT};
use crate::VersionInfo;
use crate::error;
use std::fmt::Debug;
use log::info;
use sc_network::config::build_multiaddr;
use std::io;
use std::fs;
use std::io::{Read, Write, Seek};
use sp_runtime::generic::BlockId;
use crate::runtime::run_until_exit;
use crate::node_key::node_key_config;
use crate::execution_strategy::*;

pub use crate::execution_strategy::ExecutionStrategy;

impl Into<sc_client_api::ExecutionStrategy> for ExecutionStrategy {
	fn into(self) -> sc_client_api::ExecutionStrategy {
		match self {
			ExecutionStrategy::Native => sc_client_api::ExecutionStrategy::NativeWhenPossible,
			ExecutionStrategy::Wasm => sc_client_api::ExecutionStrategy::AlwaysWasm,
			ExecutionStrategy::Both => sc_client_api::ExecutionStrategy::Both,
			ExecutionStrategy::NativeElseWasm => sc_client_api::ExecutionStrategy::NativeElseWasm,
		}
	}
}

arg_enum! {
	/// How to execute Wasm runtime code
	#[allow(missing_docs)]
	#[derive(Debug, Clone, Copy)]
	pub enum WasmExecutionMethod {
		// Uses an interpreter.
		Interpreted,
		// Uses a compiled runtime.
		Compiled,
	}
}

impl WasmExecutionMethod {
	/// Returns list of variants that are not disabled by feature flags.
	fn enabled_variants() -> Vec<&'static str> {
		Self::variants()
			.iter()
			.cloned()
			.filter(|&name| cfg!(feature = "wasmtime") || name != "Compiled")
			.collect()
	}
}

impl Into<sc_service::config::WasmExecutionMethod> for WasmExecutionMethod {
	fn into(self) -> sc_service::config::WasmExecutionMethod {
		match self {
			WasmExecutionMethod::Interpreted => sc_service::config::WasmExecutionMethod::Interpreted,
			#[cfg(feature = "wasmtime")]
			WasmExecutionMethod::Compiled => sc_service::config::WasmExecutionMethod::Compiled,
			#[cfg(not(feature = "wasmtime"))]
			WasmExecutionMethod::Compiled => panic!(
				"Substrate must be compiled with \"wasmtime\" feature for compiled Wasm execution"
			),
		}
	}
}

arg_enum! {
	/// Whether off-chain workers are enabled.
	#[allow(missing_docs)]
	#[derive(Debug, Clone)]
	pub enum OffchainWorkerEnabled {
		Always,
		Never,
		WhenValidating,
	}
}

/// Shared parameters used by all `CoreParams`.
#[derive(Debug, StructOpt, Clone)]
pub struct SharedParams {
	/// Specify the chain specification (one of dev, local or staging).
	#[structopt(long = "chain", value_name = "CHAIN_SPEC")]
	pub chain: Option<String>,

	/// Specify the development chain.
	#[structopt(long = "dev")]
	pub dev: bool,

	/// Specify custom base path.
	#[structopt(long = "base-path", short = "d", value_name = "PATH", parse(from_os_str))]
	pub base_path: Option<PathBuf>,

	/// Sets a custom logging filter.
	#[structopt(short = "l", long = "log", value_name = "LOG_PATTERN")]
	pub log: Option<String>,
}

/// Parameters for block import.
#[derive(Debug, StructOpt, Clone)]
pub struct ImportParams {
	/// Specify the state pruning mode, a number of blocks to keep or 'archive'.
	///
	/// Default is to keep all block states if the node is running as a
	/// validator (i.e. 'archive'), otherwise state is only kept for the last
	/// 256 blocks.
	#[structopt(long = "pruning", value_name = "PRUNING_MODE")]
	pub pruning: Option<String>,

	/// Force start with unsafe pruning settings.
	///
	/// When running as a validator it is highly recommended to disable state
	/// pruning (i.e. 'archive') which is the default. The node will refuse to
	/// start as a validator if pruning is enabled unless this option is set.
	#[structopt(long = "unsafe-pruning")]
	pub unsafe_pruning: bool,

	/// Method for executing Wasm runtime code.
	#[structopt(
		long = "wasm-execution",
		value_name = "METHOD",
		possible_values = &WasmExecutionMethod::enabled_variants(),
		case_insensitive = true,
		default_value = "Interpreted"
	)]
	pub wasm_method: WasmExecutionMethod,

	#[allow(missing_docs)]
	#[structopt(flatten)]
	pub execution_strategies: ExecutionStrategies,

	/// Limit the memory the database cache can use.
	#[structopt(long = "db-cache", value_name = "MiB", default_value = "1024")]
	pub database_cache_size: u32,

	/// Specify the state cache size.
	#[structopt(long = "state-cache-size", value_name = "Bytes", default_value = "67108864")]
	pub state_cache_size: usize,
}

/// Parameters used to create the network configuration.
#[derive(Debug, StructOpt, Clone)]
pub struct NetworkConfigurationParams {
	/// Specify a list of bootnodes.
	#[structopt(long = "bootnodes", value_name = "URL")]
	pub bootnodes: Vec<String>,

	/// Specify a list of reserved node addresses.
	#[structopt(long = "reserved-nodes", value_name = "URL")]
	pub reserved_nodes: Vec<String>,

	/// Whether to only allow connections to/from reserved nodes.
	///
	/// If you are a validator your node might still connect to other validator
	/// nodes regardless of whether they are defined as reserved nodes.
	#[structopt(long = "reserved-only")]
	pub reserved_only: bool,

	/// Specify a list of sentry node public addresses.
	#[structopt(
		long = "sentry-nodes",
		value_name = "URL",
		conflicts_with_all = &[ "sentry" ]
	)]
	pub sentry_nodes: Vec<String>,

	/// Listen on this multiaddress.
	#[structopt(long = "listen-addr", value_name = "LISTEN_ADDR")]
	pub listen_addr: Vec<String>,

	/// Specify p2p protocol TCP port.
	///
	/// Only used if --listen-addr is not specified.
	#[structopt(long = "port", value_name = "PORT")]
	pub port: Option<u16>,

	/// Allow connecting to private IPv4 addresses (as specified in
	/// [RFC1918](https://tools.ietf.org/html/rfc1918)), unless the address was passed with
	/// `--reserved-nodes` or `--bootnodes`.
	#[structopt(long = "no-private-ipv4")]
	pub no_private_ipv4: bool,

	/// Specify the number of outgoing connections we're trying to maintain.
	#[structopt(long = "out-peers", value_name = "COUNT", default_value = "25")]
	pub out_peers: u32,

	/// Specify the maximum number of incoming connections we're accepting.
	#[structopt(long = "in-peers", value_name = "COUNT", default_value = "25")]
	pub in_peers: u32,

	/// Disable mDNS discovery.
	///
	/// By default, the network will use mDNS to discover other nodes on the
	/// local network. This disables it. Automatically implied when using --dev.
	#[structopt(long = "no-mdns")]
	pub no_mdns: bool,

	/// Maximum number of peers to ask the same blocks in parallel.
	///
	/// This allows downlading announced blocks from multiple peers. Decrease to save
	/// traffic and risk increased latency.
	#[structopt(long = "max-parallel-downloads", value_name = "COUNT", default_value = "5")]
	pub max_parallel_downloads: u32,

	#[allow(missing_docs)]
	#[structopt(flatten)]
	pub node_key_params: NodeKeyParams,
}

arg_enum! {
	#[allow(missing_docs)]
	#[derive(Debug, Copy, Clone, PartialEq, Eq)]
	pub enum NodeKeyType {
		Ed25519
	}
}

/// Parameters used to create the `NodeKeyConfig`, which determines the keypair
/// used for libp2p networking.
#[derive(Debug, StructOpt, Clone)]
pub struct NodeKeyParams {
	/// The secret key to use for libp2p networking.
	///
	/// The value is a string that is parsed according to the choice of
	/// `--node-key-type` as follows:
	///
	///   `ed25519`:
	///   The value is parsed as a hex-encoded Ed25519 32 bytes secret key,
	///   i.e. 64 hex characters.
	///
	/// The value of this option takes precedence over `--node-key-file`.
	///
	/// WARNING: Secrets provided as command-line arguments are easily exposed.
	/// Use of this option should be limited to development and testing. To use
	/// an externally managed secret key, use `--node-key-file` instead.
	#[structopt(long = "node-key", value_name = "KEY")]
	pub node_key: Option<String>,

	/// The type of secret key to use for libp2p networking.
	///
	/// The secret key of the node is obtained as follows:
	///
	///   * If the `--node-key` option is given, the value is parsed as a secret key
	///     according to the type. See the documentation for `--node-key`.
	///
	///   * If the `--node-key-file` option is given, the secret key is read from the
	///     specified file. See the documentation for `--node-key-file`.
	///
	///   * Otherwise, the secret key is read from a file with a predetermined,
	///     type-specific name from the chain-specific network config directory
	///     inside the base directory specified by `--base-dir`. If this file does
	///     not exist, it is created with a newly generated secret key of the
	///     chosen type.
	///
	/// The node's secret key determines the corresponding public key and hence the
	/// node's peer ID in the context of libp2p.
	#[structopt(
		long = "node-key-type",
		value_name = "TYPE",
		possible_values = &NodeKeyType::variants(),
		case_insensitive = true,
		default_value = "Ed25519"
	)]
	pub node_key_type: NodeKeyType,

	/// The file from which to read the node's secret key to use for libp2p networking.
	///
	/// The contents of the file are parsed according to the choice of `--node-key-type`
	/// as follows:
	///
	///   `ed25519`:
	///   The file must contain an unencoded 32 bytes Ed25519 secret key.
	///
	/// If the file does not exist, it is created with a newly generated secret key of
	/// the chosen type.
	#[structopt(long = "node-key-file", value_name = "FILE")]
	pub node_key_file: Option<PathBuf>,
}

/// Parameters used to create the pool configuration.
#[derive(Debug, StructOpt, Clone)]
pub struct TransactionPoolParams {
	/// Maximum number of transactions in the transaction pool.
	#[structopt(long = "pool-limit", value_name = "COUNT", default_value = "8192")]
	pub pool_limit: usize,
	/// Maximum number of kilobytes of all transactions stored in the pool.
	#[structopt(long = "pool-kbytes", value_name = "COUNT", default_value = "20480")]
	pub pool_kbytes: usize,
}

arg_enum! {
	#[allow(missing_docs)]
	#[derive(Debug, Copy, Clone, PartialEq, Eq)]
	pub enum TracingReceiver {
		Log,
		Telemetry,
		Grafana,
	}
}

impl Into<sc_tracing::TracingReceiver> for TracingReceiver {
	fn into(self) -> sc_tracing::TracingReceiver {
		match self {
			TracingReceiver::Log => sc_tracing::TracingReceiver::Log,
			TracingReceiver::Telemetry => sc_tracing::TracingReceiver::Telemetry,
			TracingReceiver::Grafana => sc_tracing::TracingReceiver::Grafana,
		}
	}
}

/// Execution strategies parameters.
#[derive(Debug, StructOpt, Clone)]
pub struct ExecutionStrategies {
	/// The means of execution used when calling into the runtime while syncing blocks.
	#[structopt(
		long = "execution-syncing",
		value_name = "STRATEGY",
		possible_values = &ExecutionStrategy::variants(),
		case_insensitive = true,
		default_value = DEFAULT_EXECUTION_SYNCING.as_str(),
	)]
	pub execution_syncing: ExecutionStrategy,

	/// The means of execution used when calling into the runtime while importing blocks.
	#[structopt(
		long = "execution-import-block",
		value_name = "STRATEGY",
		possible_values = &ExecutionStrategy::variants(),
		case_insensitive = true,
		default_value = DEFAULT_EXECUTION_IMPORT_BLOCK.as_str(),
	)]
	pub execution_import_block: ExecutionStrategy,

	/// The means of execution used when calling into the runtime while constructing blocks.
	#[structopt(
		long = "execution-block-construction",
		value_name = "STRATEGY",
		possible_values = &ExecutionStrategy::variants(),
		case_insensitive = true,
		default_value = DEFAULT_EXECUTION_BLOCK_CONSTRUCTION.as_str(),
	)]
	pub execution_block_construction: ExecutionStrategy,

	/// The means of execution used when calling into the runtime while using an off-chain worker.
	#[structopt(
		long = "execution-offchain-worker",
		value_name = "STRATEGY",
		possible_values = &ExecutionStrategy::variants(),
		case_insensitive = true,
		default_value = DEFAULT_EXECUTION_OFFCHAIN_WORKER.as_str(),
	)]
	pub execution_offchain_worker: ExecutionStrategy,

	/// The means of execution used when calling into the runtime while not syncing, importing or constructing blocks.
	#[structopt(
		long = "execution-other",
		value_name = "STRATEGY",
		possible_values = &ExecutionStrategy::variants(),
		case_insensitive = true,
		default_value = DEFAULT_EXECUTION_OTHER.as_str(),
	)]
	pub execution_other: ExecutionStrategy,

	/// The execution strategy that should be used by all execution contexts.
	#[structopt(
		long = "execution",
		value_name = "STRATEGY",
		possible_values = &ExecutionStrategy::variants(),
		case_insensitive = true,
		conflicts_with_all = &[
			"execution-other",
			"execution-offchain-worker",
			"execution-block-construction",
			"execution-import-block",
			"execution-syncing",
		]
	)]
	pub execution: Option<ExecutionStrategy>,
}

/// The `run` command used to run a node.
#[derive(Debug, StructOpt, Clone)]
pub struct RunCmd {
	/// Enable validator mode.
	///
	/// The node will be started with the authority role and actively
	/// participate in any consensus task that it can (e.g. depending on
	/// availability of local keys).
	#[structopt(
		long = "validator",
		conflicts_with_all = &[ "sentry" ]
	)]
	pub validator: bool,

	/// Enable sentry mode.
	///
	/// The node will be started with the authority role and participate in
	/// consensus tasks as an "observer", it will never actively participate
	/// regardless of whether it could (e.g. keys are available locally). This
	/// mode is useful as a secure proxy for validators (which would run
	/// detached from the network), since we want this node to participate in
	/// the full consensus protocols in order to have all needed consensus data
	/// available to relay to private nodes.
	#[structopt(
		long = "sentry",
		conflicts_with_all = &[ "validator", "light" ]
	)]
	pub sentry: bool,

	/// Disable GRANDPA voter when running in validator mode, otherwise disables the GRANDPA observer.
	#[structopt(long = "no-grandpa")]
	pub no_grandpa: bool,

	/// Experimental: Run in light client mode.
	#[structopt(long = "light", conflicts_with = "sentry")]
	pub light: bool,

	/// Listen to all RPC interfaces.
	///
	/// Default is local. Note: not all RPC methods are safe to be exposed publicly. Use a RPC proxy
	/// server to filter out dangerous methods. More details: https://github.com/paritytech/substrate/wiki/Public-RPC.
	/// Use `--unsafe-rpc-external` to suppress the warning if you understand the risks.
	#[structopt(long = "rpc-external")]
	pub rpc_external: bool,

	/// Listen to all RPC interfaces.
	///
	/// Same as `--rpc-external`.
	#[structopt(long = "unsafe-rpc-external")]
	pub unsafe_rpc_external: bool,

	/// Listen to all Websocket interfaces.
	///
	/// Default is local. Note: not all RPC methods are safe to be exposed publicly. Use a RPC proxy
	/// server to filter out dangerous methods. More details: https://github.com/paritytech/substrate/wiki/Public-RPC.
	/// Use `--unsafe-ws-external` to suppress the warning if you understand the risks.
	#[structopt(long = "ws-external")]
	pub ws_external: bool,

	/// Listen to all Websocket interfaces.
	///
	/// Same as `--ws-external`.
	#[structopt(long = "unsafe-ws-external")]
	pub unsafe_ws_external: bool,

	/// Listen to all Grafana data source interfaces.
	///
	/// Default is local.
	#[structopt(long = "grafana-external")]
	pub grafana_external: bool,

	/// Specify HTTP RPC server TCP port.
	#[structopt(long = "rpc-port", value_name = "PORT")]
	pub rpc_port: Option<u16>,

	/// Specify WebSockets RPC server TCP port.
	#[structopt(long = "ws-port", value_name = "PORT")]
	pub ws_port: Option<u16>,

	/// Maximum number of WS RPC server connections.
	#[structopt(long = "ws-max-connections", value_name = "COUNT")]
	pub ws_max_connections: Option<usize>,

	/// Specify browser Origins allowed to access the HTTP & WS RPC servers.
	///
	/// A comma-separated list of origins (protocol://domain or special `null`
	/// value). Value of `all` will disable origin validation. Default is to
	/// allow localhost, https://polkadot.js.org and
	/// https://substrate-ui.parity.io origins. When running in --dev mode the
	/// default is to allow all origins.
	#[structopt(long = "rpc-cors", value_name = "ORIGINS", parse(try_from_str = parse_cors))]
	pub rpc_cors: Option<Cors>,

	/// Specify Grafana data source server TCP Port.
	#[structopt(long = "grafana-port", value_name = "PORT")]
	pub grafana_port: Option<u16>,

	/// The human-readable name for this node.
	///
	/// The node name will be reported to the telemetry server, if enabled.
	#[structopt(long = "name", value_name = "NAME")]
	pub name: Option<String>,

	/// Disable connecting to the Substrate telemetry server.
	///
	/// Telemetry is on by default on global chains.
	#[structopt(long = "no-telemetry")]
	pub no_telemetry: bool,

	/// The URL of the telemetry server to connect to.
	///
	/// This flag can be passed multiple times as a mean to specify multiple
	/// telemetry endpoints. Verbosity levels range from 0-9, with 0 denoting
	/// the least verbosity. If no verbosity level is specified the default is
	/// 0.
	#[structopt(long = "telemetry-url", value_name = "URL VERBOSITY", parse(try_from_str = parse_telemetry_endpoints))]
	pub telemetry_endpoints: Vec<(String, u8)>,

	/// Should execute offchain workers on every block.
	///
	/// By default it's only enabled for nodes that are authoring new blocks.
	#[structopt(
		long = "offchain-worker",
		value_name = "ENABLED",
		possible_values = &OffchainWorkerEnabled::variants(),
		case_insensitive = true,
		default_value = "WhenValidating"
	)]
	pub offchain_worker: OffchainWorkerEnabled,

	#[allow(missing_docs)]
	#[structopt(flatten)]
	pub shared_params: SharedParams,

	#[allow(missing_docs)]
	#[structopt(flatten)]
	pub import_params: ImportParams,

	#[allow(missing_docs)]
	#[structopt(flatten)]
	pub network_config: NetworkConfigurationParams,

	#[allow(missing_docs)]
	#[structopt(flatten)]
	pub pool_config: TransactionPoolParams,

	/// Shortcut for `--name Alice --validator` with session keys for `Alice` added to keystore.
	#[structopt(long, conflicts_with_all = &["bob", "charlie", "dave", "eve", "ferdie", "one", "two"])]
	pub alice: bool,

	/// Shortcut for `--name Bob --validator` with session keys for `Bob` added to keystore.
	#[structopt(long, conflicts_with_all = &["alice", "charlie", "dave", "eve", "ferdie", "one", "two"])]
	pub bob: bool,

	/// Shortcut for `--name Charlie --validator` with session keys for `Charlie` added to keystore.
	#[structopt(long, conflicts_with_all = &["alice", "bob", "dave", "eve", "ferdie", "one", "two"])]
	pub charlie: bool,

	/// Shortcut for `--name Dave --validator` with session keys for `Dave` added to keystore.
	#[structopt(long, conflicts_with_all = &["alice", "bob", "charlie", "eve", "ferdie", "one", "two"])]
	pub dave: bool,

	/// Shortcut for `--name Eve --validator` with session keys for `Eve` added to keystore.
	#[structopt(long, conflicts_with_all = &["alice", "bob", "charlie", "dave", "ferdie", "one", "two"])]
	pub eve: bool,

	/// Shortcut for `--name Ferdie --validator` with session keys for `Ferdie` added to keystore.
	#[structopt(long, conflicts_with_all = &["alice", "bob", "charlie", "dave", "eve", "one", "two"])]
	pub ferdie: bool,

	/// Shortcut for `--name One --validator` with session keys for `One` added to keystore.
	#[structopt(long, conflicts_with_all = &["alice", "bob", "charlie", "dave", "eve", "ferdie", "two"])]
	pub one: bool,

	/// Shortcut for `--name Two --validator` with session keys for `Two` added to keystore.
	#[structopt(long, conflicts_with_all = &["alice", "bob", "charlie", "dave", "eve", "ferdie", "one"])]
	pub two: bool,

	/// Enable authoring even when offline.
	#[structopt(long = "force-authoring")]
	pub force_authoring: bool,

	/// Comma separated list of targets for tracing
	#[structopt(long = "tracing-targets", value_name = "TARGETS")]
	pub tracing_targets: Option<String>,

	/// Receiver to process tracing messages
	#[structopt(
		long = "tracing-receiver",
		value_name = "RECEIVER",
		possible_values = &TracingReceiver::variants(),
		case_insensitive = true,
		default_value = "Log"
	)]
	pub tracing_receiver: TracingReceiver,

	/// Specify custom keystore path.
	#[structopt(long = "keystore-path", value_name = "PATH", parse(from_os_str))]
	pub keystore_path: Option<PathBuf>,

	/// Use interactive shell for entering the password used by the keystore.
	#[structopt(
		long = "password-interactive",
		conflicts_with_all = &[ "password", "password-filename" ]
	)]
	pub password_interactive: bool,

	/// Password used by the keystore.
	#[structopt(
		long = "password",
		conflicts_with_all = &[ "password-interactive", "password-filename" ]
	)]
	pub password: Option<String>,

	/// File that contains the password used by the keystore.
	#[structopt(
		long = "password-filename",
		value_name = "PATH",
		parse(from_os_str),
		conflicts_with_all = &[ "password-interactive", "password" ]
	)]
	pub password_filename: Option<PathBuf>
}

impl RunCmd {
	/// Get the `Sr25519Keyring` matching one of the flag
	pub fn get_keyring(&self) -> Option<sp_keyring::Sr25519Keyring> {
		use sp_keyring::Sr25519Keyring::*;

		if self.alice { Some(Alice) }
		else if self.bob { Some(Bob) }
		else if self.charlie { Some(Charlie) }
		else if self.dave { Some(Dave) }
		else if self.eve { Some(Eve) }
		else if self.ferdie { Some(Ferdie) }
		else if self.one { Some(One) }
		else if self.two { Some(Two) }
		else { None }
	}
}

/// Default to verbosity level 0, if none is provided.
fn parse_telemetry_endpoints(s: &str) -> Result<(String, u8), Box<dyn std::error::Error>> {
	let pos = s.find(' ');
	match pos {
		None => {
			Ok((s.to_owned(), 0))
		},
		Some(pos_) => {
			let verbosity = s[pos_ + 1..].parse()?;
			let url = s[..pos_].parse()?;
			Ok((url, verbosity))
		}
	}
}

/// CORS setting
///
/// The type is introduced to overcome `Option<Option<T>>`
/// handling of `structopt`.
#[derive(Clone, Debug)]
pub enum Cors {
	/// All hosts allowed
	All,
	/// Only hosts on the list are allowed.
	List(Vec<String>),
}

impl From<Cors> for Option<Vec<String>> {
	fn from(cors: Cors) -> Self {
		match cors {
			Cors::All => None,
			Cors::List(list) => Some(list),
		}
	}
}

/// Parse cors origins
fn parse_cors(s: &str) -> Result<Cors, Box<dyn std::error::Error>> {
	let mut is_all = false;
	let mut origins = Vec::new();
	for part in s.split(',') {
		match part {
			"all" | "*" => {
				is_all = true;
				break;
			},
			other => origins.push(other.to_owned()),
		}
	}

	Ok(if is_all { Cors::All } else { Cors::List(origins) })
}

/// The `build-spec` command used to build a specification.
#[derive(Debug, StructOpt, Clone)]
pub struct BuildSpecCmd {
	/// Force raw genesis storage output.
	#[structopt(long = "raw")]
	pub raw: bool,

	/// Disable adding the default bootnode to the specification.
	///
	/// By default the `/ip4/127.0.0.1/tcp/30333/p2p/NODE_PEER_ID` bootnode is added to the
	/// specification when no bootnode exists.
	#[structopt(long = "disable-default-bootnode")]
	pub disable_default_bootnode: bool,

	#[allow(missing_docs)]
	#[structopt(flatten)]
	pub shared_params: SharedParams,

	#[allow(missing_docs)]
	#[structopt(flatten)]
	pub node_key_params: NodeKeyParams,
}

/// Wrapper type of `String` which holds an arbitary sized unsigned integer formatted as decimal.
#[derive(Debug, Clone)]
pub struct BlockNumber(String);

impl FromStr for BlockNumber {
	type Err = String;

	fn from_str(block_number: &str) -> Result<Self, Self::Err> {
		if block_number.chars().any(|d| !d.is_digit(10)) {
			Err(format!(
				"Invalid block number: {}, expected decimal formatted unsigned integer",
				block_number
			))
		} else {
			Ok(Self(block_number.to_owned()))
		}
	}
}

impl BlockNumber {
	/// Wrapper on top of `std::str::parse<N>` but with `Error` as a `String`
	///
	/// See `https://doc.rust-lang.org/std/primitive.str.html#method.parse` for more elaborate
	/// documentation.
	pub fn parse<N>(&self) -> Result<N, String>
	where
		N: FromStr,
		N::Err: std::fmt::Debug,
	{
		self.0
			.parse()
			.map_err(|e| format!("BlockNumber: {} parsing failed because of {:?}", self.0, e))
	}
}

/// The `export-blocks` command used to export blocks.
#[derive(Debug, StructOpt, Clone)]
pub struct ExportBlocksCmd {
	/// Output file name or stdout if unspecified.
	#[structopt(parse(from_os_str))]
	pub output: Option<PathBuf>,

	/// Specify starting block number.
	///
	/// Default is 1.
	#[structopt(long = "from", value_name = "BLOCK")]
	pub from: Option<BlockNumber>,

	/// Specify last block number.
	///
	/// Default is best block.
	#[structopt(long = "to", value_name = "BLOCK")]
	pub to: Option<BlockNumber>,

	/// Use JSON output rather than binary.
	#[structopt(long = "json")]
	pub json: bool,

	#[allow(missing_docs)]
	#[structopt(flatten)]
	pub shared_params: SharedParams,
}

/// The `import-blocks` command used to import blocks.
#[derive(Debug, StructOpt, Clone)]
pub struct ImportBlocksCmd {
	/// Input file or stdin if unspecified.
	#[structopt(parse(from_os_str))]
	pub input: Option<PathBuf>,

	/// The default number of 64KB pages to ever allocate for Wasm execution.
	///
	/// Don't alter this unless you know what you're doing.
	#[structopt(long = "default-heap-pages", value_name = "COUNT")]
	pub default_heap_pages: Option<u32>,

	#[allow(missing_docs)]
	#[structopt(flatten)]
	pub shared_params: SharedParams,

	#[allow(missing_docs)]
	#[structopt(flatten)]
	pub import_params: ImportParams,
}

/// The `check-block` command used to validate blocks.
#[derive(Debug, StructOpt, Clone)]
pub struct CheckBlockCmd {
	/// Block hash or number
	#[structopt(value_name = "HASH or NUMBER")]
	pub input: String,

	/// The default number of 64KB pages to ever allocate for Wasm execution.
	///
	/// Don't alter this unless you know what you're doing.
	#[structopt(long = "default-heap-pages", value_name = "COUNT")]
	pub default_heap_pages: Option<u32>,

	#[allow(missing_docs)]
	#[structopt(flatten)]
	pub shared_params: SharedParams,

	#[allow(missing_docs)]
	#[structopt(flatten)]
	pub import_params: ImportParams,
}

/// The `revert` command used revert the chain to a previous state.
#[derive(Debug, StructOpt, Clone)]
pub struct RevertCmd {
	/// Number of blocks to revert.
	#[structopt(default_value = "256")]
	pub num: BlockNumber,

	#[allow(missing_docs)]
	#[structopt(flatten)]
	pub shared_params: SharedParams,
}

/// The `purge-chain` command used to remove the whole chain.
#[derive(Debug, StructOpt, Clone)]
pub struct PurgeChainCmd {
	/// Skip interactive prompt by answering yes automatically.
	#[structopt(short = "y")]
	pub yes: bool,

	#[allow(missing_docs)]
	#[structopt(flatten)]
	pub shared_params: SharedParams,
}

/// The `benchmark` command used to benchmark FRAME pallets.
#[derive(Debug, StructOpt, Clone)]
pub struct BenchmarkCmd {
	/// Select a FRAME pallet to benchmark.
	#[structopt(short, long)]
	pub pallet: Option<String>,

	/// The execution strategy that should be used for benchmarks
	#[structopt(
		long = "execution",
		value_name = "STRATEGY",
		possible_values = &ExecutionStrategy::variants(),
		case_insensitive = true,
	)]
	pub execution: Option<ExecutionStrategy>,

	/// Method for executing Wasm runtime code.
	#[structopt(
		long = "wasm-execution",
		value_name = "METHOD",
		possible_values = &WasmExecutionMethod::enabled_variants(),
		case_insensitive = true,
		default_value = "Interpreted"
	)]
	pub wasm_method: WasmExecutionMethod,

	/// Specify the chain specification (one of dev, local or staging).
	#[structopt(long = "chain", value_name = "CHAIN_SPEC")]
	pub chain: Option<String>,

	/// Sets a custom logging filter.
	#[structopt(short = "l", long = "log", value_name = "LOG_PATTERN")]
	pub log: Option<String>,
}

/// All core commands that are provided by default.
///
/// The core commands are split into multiple subcommands and `Run` is the default subcommand. From
/// the CLI user perspective, it is not visible that `Run` is a subcommand. So, all parameters of
/// `Run` are exported as main executable parameters.
#[derive(Debug, Clone, StructOpt)]
pub enum Subcommand {
	/// Build a spec.json file, outputing to stdout.
	BuildSpec(BuildSpecCmd),

	/// Export blocks to a file.
	ExportBlocks(ExportBlocksCmd),

	/// Import blocks from file.
	ImportBlocks(ImportBlocksCmd),

	/// Validte a single block.
	CheckBlock(CheckBlockCmd),

	/// Revert chain to the previous state.
	Revert(RevertCmd),

	/// Remove the whole chain data.
	PurgeChain(PurgeChainCmd),
}

impl Subcommand {
	/// Get the shared parameters of a `CoreParams` command
	pub fn get_shared_params(&self) -> &SharedParams {
		use Subcommand::*;

<<<<<<< HEAD
	/// Run runtime benchmark.
	Benchmark(BenchmarkCmd),

	/// Further custom subcommands.
	Custom(CC),
}

impl<CC, RP> StructOpt for CoreParams<CC, RP> where
	CC: StructOpt + GetSharedParams,
	RP: StructOpt + StructOptInternal,
{
	fn clap<'a, 'b>() -> App<'a, 'b> {
		RP::augment_clap(
			RunCmd::augment_clap(
				CC::clap().unset_setting(AppSettings::SubcommandRequiredElseHelp)
			)
		).subcommand(
			BuildSpecCmd::augment_clap(SubCommand::with_name("build-spec"))
				.about("Build a spec.json file, outputting to stdout.")
		)
		.subcommand(
			ExportBlocksCmd::augment_clap(SubCommand::with_name("export-blocks"))
				.about("Export blocks to a file. This file can only be re-imported \
						if it is in binary format (not JSON!)."
					)
		)
		.subcommand(
			ImportBlocksCmd::augment_clap(SubCommand::with_name("import-blocks"))
				.about("Import blocks from file.")
		)
		.subcommand(
			CheckBlockCmd::augment_clap(SubCommand::with_name("check-block"))
				.about("Re-validate a known block.")
		)
		.subcommand(
			RevertCmd::augment_clap(SubCommand::with_name("revert"))
				.about("Revert chain to the previous state.")
		)
		.subcommand(
			PurgeChainCmd::augment_clap(SubCommand::with_name("purge-chain"))
				.about("Remove the whole chain data.")
		)
		.subcommand(
			BenchmarkCmd::augment_clap(SubCommand::with_name("benchmark-runtime"))
			.about("Run runtime benchmarks")
		)
	}

	fn from_clap(matches: &::structopt::clap::ArgMatches) -> Self {
		match matches.subcommand() {
			("build-spec", Some(matches)) =>
				CoreParams::BuildSpec(BuildSpecCmd::from_clap(matches)),
			("export-blocks", Some(matches)) =>
				CoreParams::ExportBlocks(ExportBlocksCmd::from_clap(matches)),
			("import-blocks", Some(matches)) =>
				CoreParams::ImportBlocks(ImportBlocksCmd::from_clap(matches)),
			("check-block", Some(matches)) =>
				CoreParams::CheckBlock(CheckBlockCmd::from_clap(matches)),
			("revert", Some(matches)) => CoreParams::Revert(RevertCmd::from_clap(matches)),
			("purge-chain", Some(matches)) =>
				CoreParams::PurgeChain(PurgeChainCmd::from_clap(matches)),
			("benchmark-runtime", Some(matches)) =>
				CoreParams::Benchmark(BenchmarkCmd::from_clap(matches)),
			(_, None) => CoreParams::Run(MergeParameters::from_clap(matches)),
			_ => CoreParams::Custom(CC::from_clap(matches)),
=======
		match self {
			BuildSpec(params) => &params.shared_params,
			ExportBlocks(params) => &params.shared_params,
			ImportBlocks(params) => &params.shared_params,
			CheckBlock(params) => &params.shared_params,
			Revert(params) => &params.shared_params,
			PurgeChain(params) => &params.shared_params,
		}
	}

	/// Run any `CoreParams` command
	pub fn run<G, E, B, BC, BB>(
		self,
		config: Configuration<G, E>,
		builder: B,
	) -> error::Result<()>
	where
		B: FnOnce(Configuration<G, E>) -> Result<BC, sc_service::error::Error>,
		G: RuntimeGenesis,
		E: ChainSpecExtension,
		BC: ServiceBuilderCommand<Block = BB> + Unpin,
		BB: sp_runtime::traits::Block + Debug,
		<<<BB as BlockT>::Header as HeaderT>::Number as std::str::FromStr>::Err: std::fmt::Debug,
		<BB as BlockT>::Hash: std::str::FromStr,
	{
		assert!(config.chain_spec.is_some(), "chain_spec must be present before continuing");

		match self {
			Subcommand::BuildSpec(cmd) => cmd.run(config),
			Subcommand::ExportBlocks(cmd) => cmd.run(config, builder),
			Subcommand::ImportBlocks(cmd) => cmd.run(config, builder),
			Subcommand::CheckBlock(cmd) => cmd.run(config, builder),
			Subcommand::PurgeChain(cmd) => cmd.run(config),
			Subcommand::Revert(cmd) => cmd.run(config, builder),
>>>>>>> 9195fac7
		}
	}
}

impl RunCmd {
	/// Run the command that runs the node
	pub fn run<G, E, FNL, FNF, SL, SF>(
		self,
		mut config: Configuration<G, E>,
		new_light: FNL,
		new_full: FNF,
		version: &VersionInfo,
	) -> error::Result<()>
	where
		G: RuntimeGenesis,
		E: ChainSpecExtension,
		FNL: FnOnce(Configuration<G, E>) -> Result<SL, sc_service::error::Error>,
		FNF: FnOnce(Configuration<G, E>) -> Result<SF, sc_service::error::Error>,
		SL: AbstractService + Unpin,
		SF: AbstractService + Unpin,
	{
		assert!(config.chain_spec.is_some(), "chain_spec must be present before continuing");

		crate::update_config_for_running_node(
			&mut config,
			self,
		)?;

		crate::run_node(config, new_light, new_full, &version)
	}
}

impl BuildSpecCmd {
	/// Run the build-spec command
	pub fn run<G, E>(
		self,
		config: Configuration<G, E>,
	) -> error::Result<()>
	where
		G: RuntimeGenesis,
		E: ChainSpecExtension,
	{
		assert!(config.chain_spec.is_some(), "chain_spec must be present before continuing");

		info!("Building chain spec");
		let mut spec = config.expect_chain_spec().clone();
		let raw_output = self.raw;

		if spec.boot_nodes().is_empty() && !self.disable_default_bootnode {
			let node_key = node_key_config(
				self.node_key_params.clone(),
				&Some(config
					.in_chain_config_dir(crate::DEFAULT_NETWORK_CONFIG_PATH)
					.expect("We provided a base_path")),
			)?;
			let keys = node_key.into_keypair()?;
			let peer_id = keys.public().into_peer_id();
			let addr = build_multiaddr![
				Ip4([127, 0, 0, 1]),
				Tcp(30333u16),
				P2p(peer_id)
			];
			spec.add_boot_node(addr)
		}

		let json = sc_service::chain_ops::build_spec(spec, raw_output)?;

		print!("{}", json);

		Ok(())
	}
}

impl ExportBlocksCmd {
	/// Run the export-blocks command
	pub fn run<G, E, B, BC, BB>(
		self,
		mut config: Configuration<G, E>,
		builder: B,
	) -> error::Result<()>
	where
		B: FnOnce(Configuration<G, E>) -> Result<BC, sc_service::error::Error>,
		G: RuntimeGenesis,
		E: ChainSpecExtension,
		BC: ServiceBuilderCommand<Block = BB> + Unpin,
		BB: sp_runtime::traits::Block + Debug,
		<<<BB as BlockT>::Header as HeaderT>::Number as std::str::FromStr>::Err: std::fmt::Debug,
		<BB as BlockT>::Hash: std::str::FromStr,
	{
		assert!(config.chain_spec.is_some(), "chain_spec must be present before continuing");

		crate::fill_config_keystore_in_memory(&mut config)?;

		if let DatabaseConfig::Path { ref path, .. } = &config.database {
			info!("DB path: {}", path.display());
		}
		let from = self.from.as_ref().and_then(|f| f.parse().ok()).unwrap_or(1);
		let to = self.to.as_ref().and_then(|t| t.parse().ok());

		let json = self.json;

		let file: Box<dyn io::Write> = match &self.output {
			Some(filename) => Box::new(fs::File::create(filename)?),
			None => Box::new(io::stdout()),
		};

		run_until_exit(config, |config| {
			Ok(builder(config)?.export_blocks(file, from.into(), to, json))
		})
	}
}

/// Internal trait used to cast to a dynamic type that implements Read and Seek.
trait ReadPlusSeek: Read + Seek {}

impl<T: Read + Seek> ReadPlusSeek for T {}

impl ImportBlocksCmd {
	/// Run the import-blocks command
	pub fn run<G, E, B, BC, BB>(
		self,
		mut config: Configuration<G, E>,
		builder: B,
	) -> error::Result<()>
	where
		B: FnOnce(Configuration<G, E>) -> Result<BC, sc_service::error::Error>,
		G: RuntimeGenesis,
		E: ChainSpecExtension,
		BC: ServiceBuilderCommand<Block = BB> + Unpin,
		BB: sp_runtime::traits::Block + Debug,
		<<<BB as BlockT>::Header as HeaderT>::Number as std::str::FromStr>::Err: std::fmt::Debug,
		<BB as BlockT>::Hash: std::str::FromStr,
	{
		crate::fill_import_params(
			&mut config,
			&self.import_params,
			sc_service::Roles::FULL,
			self.shared_params.dev,
		)?;

		let file: Box<dyn ReadPlusSeek + Send> = match &self.input {
			Some(filename) => Box::new(fs::File::open(filename)?),
			None => {
				let mut buffer = Vec::new();
				io::stdin().read_to_end(&mut buffer)?;
				Box::new(io::Cursor::new(buffer))
			},
		};

		run_until_exit(config, |config| {
			Ok(builder(config)?.import_blocks(file, false))
		})
	}
}

impl CheckBlockCmd {
	/// Run the check-block command
	pub fn run<G, E, B, BC, BB>(
		self,
		mut config: Configuration<G, E>,
		builder: B,
	) -> error::Result<()>
	where
		B: FnOnce(Configuration<G, E>) -> Result<BC, sc_service::error::Error>,
		G: RuntimeGenesis,
		E: ChainSpecExtension,
		BC: ServiceBuilderCommand<Block = BB> + Unpin,
		BB: sp_runtime::traits::Block + Debug,
		<<<BB as BlockT>::Header as HeaderT>::Number as std::str::FromStr>::Err: std::fmt::Debug,
		<BB as BlockT>::Hash: std::str::FromStr,
	{
		assert!(config.chain_spec.is_some(), "chain_spec must be present before continuing");

		crate::fill_import_params(
			&mut config,
			&self.import_params,
			sc_service::Roles::FULL,
			self.shared_params.dev,
		)?;
		crate::fill_config_keystore_in_memory(&mut config)?;

		let input = if self.input.starts_with("0x") { &self.input[2..] } else { &self.input[..] };
		let block_id = match FromStr::from_str(input) {
			Ok(hash) => BlockId::hash(hash),
			Err(_) => match self.input.parse::<u32>() {
				Ok(n) => BlockId::number((n as u32).into()),
				Err(_) => return Err(error::Error::Input("Invalid hash or number specified".into())),
			}
		};

		let start = std::time::Instant::now();
		run_until_exit(config, |config| {
			Ok(builder(config)?.check_block(block_id))
		})?;
		println!("Completed in {} ms.", start.elapsed().as_millis());

		Ok(())
	}
}

impl PurgeChainCmd {
	/// Run the purge command
	pub fn run<G, E>(
		self,
		mut config: Configuration<G, E>,
	) -> error::Result<()>
	where
		G: RuntimeGenesis,
		E: ChainSpecExtension,
	{
		assert!(config.chain_spec.is_some(), "chain_spec must be present before continuing");

		crate::fill_config_keystore_in_memory(&mut config)?;

		let db_path = match config.database {
			DatabaseConfig::Path { path, .. } => path,
			_ => {
				eprintln!("Cannot purge custom database implementation");
				return Ok(());
			}
		};

		if !self.yes {
			print!("Are you sure to remove {:?}? [y/N]: ", &db_path);
			io::stdout().flush().expect("failed to flush stdout");

			let mut input = String::new();
			io::stdin().read_line(&mut input)?;
			let input = input.trim();

			match input.chars().nth(0) {
				Some('y') | Some('Y') => {},
				_ => {
					println!("Aborted");
					return Ok(());
				},
			}
		}

		match fs::remove_dir_all(&db_path) {
			Ok(_) => {
				println!("{:?} removed.", &db_path);
				Ok(())
			},
			Err(ref err) if err.kind() == io::ErrorKind::NotFound => {
				eprintln!("{:?} did not exist.", &db_path);
				Ok(())
			},
			Err(err) => Result::Err(err.into())
		}
	}
}

impl RevertCmd {
	/// Run the revert command
	pub fn run<G, E, B, BC, BB>(
		self,
		mut config: Configuration<G, E>,
		builder: B,
	) -> error::Result<()>
	where
		B: FnOnce(Configuration<G, E>) -> Result<BC, sc_service::error::Error>,
		G: RuntimeGenesis,
		E: ChainSpecExtension,
		BC: ServiceBuilderCommand<Block = BB> + Unpin,
		BB: sp_runtime::traits::Block + Debug,
		<<<BB as BlockT>::Header as HeaderT>::Number as std::str::FromStr>::Err: std::fmt::Debug,
		<BB as BlockT>::Hash: std::str::FromStr,
	{
		assert!(config.chain_spec.is_some(), "chain_spec must be present before continuing");

		crate::fill_config_keystore_in_memory(&mut config)?;

		let blocks = self.num.parse()?;
		builder(config)?.revert_chain(blocks)?;

		Ok(())
	}
}<|MERGE_RESOLUTION|>--- conflicted
+++ resolved
@@ -852,6 +852,10 @@
 	#[structopt(short, long)]
 	pub pallet: Option<String>,
 
+	#[allow(missing_docs)]
+	#[structopt(flatten)]
+	pub shared_params: SharedParams,
+
 	/// The execution strategy that should be used for benchmarks
 	#[structopt(
 		long = "execution",
@@ -870,14 +874,6 @@
 		default_value = "Interpreted"
 	)]
 	pub wasm_method: WasmExecutionMethod,
-
-	/// Specify the chain specification (one of dev, local or staging).
-	#[structopt(long = "chain", value_name = "CHAIN_SPEC")]
-	pub chain: Option<String>,
-
-	/// Sets a custom logging filter.
-	#[structopt(short = "l", long = "log", value_name = "LOG_PATTERN")]
-	pub log: Option<String>,
 }
 
 /// All core commands that are provided by default.
@@ -904,6 +900,9 @@
 
 	/// Remove the whole chain data.
 	PurgeChain(PurgeChainCmd),
+
+	/// Run runtime benchmarks.
+	Benchmark(BenchmarkCmd),
 }
 
 impl Subcommand {
@@ -911,73 +910,6 @@
 	pub fn get_shared_params(&self) -> &SharedParams {
 		use Subcommand::*;
 
-<<<<<<< HEAD
-	/// Run runtime benchmark.
-	Benchmark(BenchmarkCmd),
-
-	/// Further custom subcommands.
-	Custom(CC),
-}
-
-impl<CC, RP> StructOpt for CoreParams<CC, RP> where
-	CC: StructOpt + GetSharedParams,
-	RP: StructOpt + StructOptInternal,
-{
-	fn clap<'a, 'b>() -> App<'a, 'b> {
-		RP::augment_clap(
-			RunCmd::augment_clap(
-				CC::clap().unset_setting(AppSettings::SubcommandRequiredElseHelp)
-			)
-		).subcommand(
-			BuildSpecCmd::augment_clap(SubCommand::with_name("build-spec"))
-				.about("Build a spec.json file, outputting to stdout.")
-		)
-		.subcommand(
-			ExportBlocksCmd::augment_clap(SubCommand::with_name("export-blocks"))
-				.about("Export blocks to a file. This file can only be re-imported \
-						if it is in binary format (not JSON!)."
-					)
-		)
-		.subcommand(
-			ImportBlocksCmd::augment_clap(SubCommand::with_name("import-blocks"))
-				.about("Import blocks from file.")
-		)
-		.subcommand(
-			CheckBlockCmd::augment_clap(SubCommand::with_name("check-block"))
-				.about("Re-validate a known block.")
-		)
-		.subcommand(
-			RevertCmd::augment_clap(SubCommand::with_name("revert"))
-				.about("Revert chain to the previous state.")
-		)
-		.subcommand(
-			PurgeChainCmd::augment_clap(SubCommand::with_name("purge-chain"))
-				.about("Remove the whole chain data.")
-		)
-		.subcommand(
-			BenchmarkCmd::augment_clap(SubCommand::with_name("benchmark-runtime"))
-			.about("Run runtime benchmarks")
-		)
-	}
-
-	fn from_clap(matches: &::structopt::clap::ArgMatches) -> Self {
-		match matches.subcommand() {
-			("build-spec", Some(matches)) =>
-				CoreParams::BuildSpec(BuildSpecCmd::from_clap(matches)),
-			("export-blocks", Some(matches)) =>
-				CoreParams::ExportBlocks(ExportBlocksCmd::from_clap(matches)),
-			("import-blocks", Some(matches)) =>
-				CoreParams::ImportBlocks(ImportBlocksCmd::from_clap(matches)),
-			("check-block", Some(matches)) =>
-				CoreParams::CheckBlock(CheckBlockCmd::from_clap(matches)),
-			("revert", Some(matches)) => CoreParams::Revert(RevertCmd::from_clap(matches)),
-			("purge-chain", Some(matches)) =>
-				CoreParams::PurgeChain(PurgeChainCmd::from_clap(matches)),
-			("benchmark-runtime", Some(matches)) =>
-				CoreParams::Benchmark(BenchmarkCmd::from_clap(matches)),
-			(_, None) => CoreParams::Run(MergeParameters::from_clap(matches)),
-			_ => CoreParams::Custom(CC::from_clap(matches)),
-=======
 		match self {
 			BuildSpec(params) => &params.shared_params,
 			ExportBlocks(params) => &params.shared_params,
@@ -985,6 +917,7 @@
 			CheckBlock(params) => &params.shared_params,
 			Revert(params) => &params.shared_params,
 			PurgeChain(params) => &params.shared_params,
+			Benchmark(params) => &params.shared_params,
 		}
 	}
 
@@ -1011,8 +944,8 @@
 			Subcommand::ImportBlocks(cmd) => cmd.run(config, builder),
 			Subcommand::CheckBlock(cmd) => cmd.run(config, builder),
 			Subcommand::PurgeChain(cmd) => cmd.run(config),
+			Subcommand::Benchmark(cmd) => cmd.run(config, builder),
 			Subcommand::Revert(cmd) => cmd.run(config, builder),
->>>>>>> 9195fac7
 		}
 	}
 }
@@ -1291,4 +1224,28 @@
 
 		Ok(())
 	}
-}+}
+
+impl BenchmarkCmd {
+	/// Runs the command and benchmarks the chain.
+	pub fn run<G, E, B, BC, BB>(
+		self,
+		config: Configuration<G, E>,
+		_builder: B,
+	) -> error::Result<()>
+	where
+		B: FnOnce(Configuration<G, E>) -> Result<BC, sc_service::error::Error>,
+		G: RuntimeGenesis,
+		E: ChainSpecExtension,
+		BC: ServiceBuilderCommand<Block = BB> + Unpin,
+		BB: sp_runtime::traits::Block + Debug,
+		<<<BB as BlockT>::Header as HeaderT>::Number as std::str::FromStr>::Err: std::fmt::Debug,
+		<BB as BlockT>::Hash: std::str::FromStr,
+	{
+		let spec = config.chain_spec.expect("chain_spec is always Some");
+		let execution_strategy = self.execution.unwrap_or(ExecutionStrategy::Native).into();
+		let wasm_method = self.wasm_method.into();
+		sc_service::chain_ops::benchmark_runtime::<BB, BC::NativeDispatch, _, _>(spec, execution_strategy, wasm_method)?;
+		Ok(())
+	}
+}
