// Copyright 2017-2019 Parity Technologies (UK) Ltd.
// This file is part of Substrate.

// Substrate is free software: you can redistribute it and/or modify
// it under the terms of the GNU General Public License as published by
// the Free Software Foundation, either version 3 of the License, or
// (at your option) any later version.

// Substrate is distributed in the hope that it will be useful,
// but WITHOUT ANY WARRANTY; without even the implied warranty of
// MERCHANTABILITY or FITNESS FOR A PARTICULAR PURPOSE.  See the
// GNU General Public License for more details.

// You should have received a copy of the GNU General Public License
// along with Substrate.  If not, see <http://www.gnu.org/licenses/>.

//! Structures and functions required to build changes trie for given block.

use std::collections::BTreeMap;
use std::collections::btree_map::Entry;
use parity_codec::Decode;
use hash_db::Hasher;
use num_traits::One;
use crate::backend::Backend;
use crate::overlayed_changes::OverlayedChanges;
use crate::trie_backend_essence::TrieBackendEssence;
use crate::changes_trie::build_iterator::digest_build_iterator;
use crate::changes_trie::input::{InputKey, InputPair, DigestIndex, ExtrinsicIndex};
use crate::changes_trie::{AnchorBlockId, Configuration, Storage, BlockNumber};

/// Prepare input pairs for building a changes trie of given block.
///
/// Returns Err if storage error has occurred OR if storage haven't returned
/// required data.
<<<<<<< HEAD
/// Returns Ok(None) data required to prepare input pairs is not collected
/// or storage is not provided.
pub fn prepare_input<'a, B, H, Number>(
	backend: &B,
	storage: &'a Storage<H, Number>,
	config_activation_block: Number,
=======
pub fn prepare_input<'a, B, S, H, Number>(
	backend: &'a B,
	storage: &'a S,
>>>>>>> 8c1ed555
	config: &'a Configuration,
	changes: &'a OverlayedChanges,
	parent: &'a AnchorBlockId<H::Out, Number>,
) -> Result<impl Iterator<Item=InputPair<Number>> + 'a, String>
	where
		B: Backend<H>,
<<<<<<< HEAD
		H: Hasher,
=======
		S: Storage<H, Number>,
		H: Hasher + 'a,
>>>>>>> 8c1ed555
		Number: BlockNumber,
{
	let number = parent.number.clone() + One::one();
	let extrinsics_input = prepare_extrinsics_input(
		backend,
<<<<<<< HEAD
		parent.number.clone() + 1.into(),
		changes)?);
	input.extend(prepare_digest_input::<H, Number>(
=======
		&number,
		changes)?;
	let digest_input = prepare_digest_input::<_, H, Number>(
>>>>>>> 8c1ed555
		parent,
		config_activation_block,
		config,
		number,
		storage)?;
	Ok(extrinsics_input.chain(digest_input))
}

/// Prepare ExtrinsicIndex input pairs.
fn prepare_extrinsics_input<'a, B, H, Number>(
	backend: &'a B,
	block: &Number,
	changes: &'a OverlayedChanges,
) -> Result<impl Iterator<Item=InputPair<Number>> + 'a, String>
	where
		B: Backend<H>,
		H: Hasher,
		Number: BlockNumber,
{
	changes.committed.top.iter()
		.chain(changes.prospective.top.iter())
		.filter(|( _, v)| v.extrinsics.is_some())
		.try_fold(BTreeMap::new(), |mut map: BTreeMap<&[u8], (ExtrinsicIndex<Number>, Vec<u32>)>, (k, v)| {
			match map.entry(k) {
				Entry::Vacant(entry) => {
					// ignore temporary values (values that have null value at the end of operation
					// AND are not in storage at the beginning of operation
					if !changes.storage(k).map(|v| v.is_some()).unwrap_or_default() {
						if !backend.exists_storage(k).map_err(|e| format!("{}", e))? {
							return Ok(map);
						}
					}

					let extrinsics = v.extrinsics.as_ref()
						.expect("filtered by filter() call above; qed")
						.iter().cloned().collect();
					entry.insert((ExtrinsicIndex {
						block: block.clone(),
						key: k.to_vec(),
					}, extrinsics));
				},
				Entry::Occupied(mut entry) => {
					// we do not need to check for temporary values here, because entry is Occupied
					// AND we are checking it before insertion
					let extrinsics = &mut entry.get_mut().1;
					extrinsics.extend(
						v.extrinsics.as_ref()
							.expect("filtered by filter() call above; qed")
							.iter()
							.cloned()
					);
					extrinsics.sort_unstable();
				},
			}

			Ok(map)
		})
		.map(|pairs| pairs.into_iter().map(|(_, (k, v))| InputPair::ExtrinsicIndex(k, v)))
}

/// Prepare DigestIndex input pairs.
fn prepare_digest_input<'a, H, Number>(
	parent: &'a AnchorBlockId<H::Out, Number>,
	config_activation_block: Number,
	config: &Configuration,
<<<<<<< HEAD
	storage: &'a Storage<H, Number>,
=======
	block: Number,
	storage: &'a S
>>>>>>> 8c1ed555
) -> Result<impl Iterator<Item=InputPair<Number>> + 'a, String>
	where
		H: Hasher,
		H::Out: 'a,
		Number: BlockNumber,
{
<<<<<<< HEAD
	let mut digest_map = BTreeMap::<Vec<u8>, BTreeSet<Number>>::new();
	for digest_build_block in digest_build_iterator(config, config_activation_block, parent.number.clone() + One::one()) {
		let trie_root = storage.root(parent, digest_build_block.clone())?;
		let trie_root = trie_root.ok_or_else(|| format!("No changes trie root for block {}", digest_build_block.clone()))?;
		let trie_storage = TrieBackendEssence::<_, H>::new(
			crate::changes_trie::TrieBackendStorageAdapter(storage),
			trie_root,
		);
=======
	digest_build_iterator(config, block.clone())
		.try_fold(BTreeMap::new(), move |mut map, digest_build_block| {
			let trie_root = storage.root(parent, digest_build_block.clone())?;
			let trie_root = trie_root.ok_or_else(|| format!("No changes trie root for block {}", digest_build_block.clone()))?;
			let trie_storage = TrieBackendEssence::<_, H>::new(
				crate::changes_trie::TrieBackendStorageAdapter(storage),
				trie_root,
			);
>>>>>>> 8c1ed555

			let mut insert_to_map = |key: Vec<u8>| {
				match map.entry(key.clone()) {
					Entry::Vacant(entry) => {
						entry.insert((DigestIndex {
							block: block.clone(),
							key,
						}, vec![digest_build_block.clone()]));
					},
					Entry::Occupied(mut entry) => {
						// DigestIndexValue must be sorted. Here we are relying on the fact that digest_build_iterator()
						// returns blocks in ascending order => we only need to check for duplicates
						//
						// is_dup_block could be true when key has been changed in both digest block
						// AND other blocks that it covers
						let is_dup_block = entry.get().1.last() == Some(&digest_build_block);
						if !is_dup_block {
							entry.get_mut().1.push(digest_build_block.clone());
						}
					},
				}
			};

			let extrinsic_prefix = ExtrinsicIndex::key_neutral_prefix(digest_build_block.clone());
			trie_storage.for_keys_with_prefix(&extrinsic_prefix, |key|
				if let Some(InputKey::ExtrinsicIndex::<Number>(trie_key)) = Decode::decode(&mut &key[..]) {
					insert_to_map(trie_key.key);
				});

			let digest_prefix = DigestIndex::key_neutral_prefix(digest_build_block.clone());
			trie_storage.for_keys_with_prefix(&digest_prefix, |key|
				if let Some(InputKey::DigestIndex::<Number>(trie_key)) = Decode::decode(&mut &key[..]) {
					insert_to_map(trie_key.key);
				});

			Ok(map)
		})
		.map(|pairs| pairs.into_iter().map(|(_, (k, v))| InputPair::DigestIndex(k, v)))
}

#[cfg(test)]
mod test {
	use parity_codec::Encode;
	use primitives::Blake2Hasher;
	use primitives::storage::well_known_keys::EXTRINSIC_INDEX;
	use crate::backend::InMemory;
	use crate::changes_trie::storage::InMemoryStorage;
	use crate::overlayed_changes::OverlayedValue;
	use super::*;

	fn prepare_for_build() -> (InMemory<Blake2Hasher>, InMemoryStorage<Blake2Hasher, u64>, OverlayedChanges, Configuration) {
		let backend: InMemory<_> = vec![
			(vec![100], vec![255]),
			(vec![101], vec![255]),
			(vec![102], vec![255]),
			(vec![103], vec![255]),
			(vec![104], vec![255]),
			(vec![105], vec![255]),
		].into_iter().collect::<::std::collections::HashMap<_, _>>().into();
		let storage = InMemoryStorage::with_inputs(vec![
			(1, vec![
				InputPair::ExtrinsicIndex(ExtrinsicIndex { block: 1, key: vec![100] }, vec![1, 3]),
				InputPair::ExtrinsicIndex(ExtrinsicIndex { block: 1, key: vec![101] }, vec![0, 2]),
				InputPair::ExtrinsicIndex(ExtrinsicIndex { block: 1, key: vec![105] }, vec![0, 2, 4]),
			]),
			(2, vec![
				InputPair::ExtrinsicIndex(ExtrinsicIndex { block: 2, key: vec![102] }, vec![0]),
			]),
			(3, vec![
				InputPair::ExtrinsicIndex(ExtrinsicIndex { block: 3, key: vec![100] }, vec![0]),
				InputPair::ExtrinsicIndex(ExtrinsicIndex { block: 3, key: vec![105] }, vec![1]),
			]),
			(4, vec![
				InputPair::ExtrinsicIndex(ExtrinsicIndex { block: 4, key: vec![100] }, vec![0, 2, 3]),
				InputPair::ExtrinsicIndex(ExtrinsicIndex { block: 4, key: vec![101] }, vec![1]),
				InputPair::ExtrinsicIndex(ExtrinsicIndex { block: 4, key: vec![103] }, vec![0, 1]),

				InputPair::DigestIndex(DigestIndex { block: 4, key: vec![100] }, vec![1, 3]),
				InputPair::DigestIndex(DigestIndex { block: 4, key: vec![101] }, vec![1]),
				InputPair::DigestIndex(DigestIndex { block: 4, key: vec![102] }, vec![2]),
				InputPair::DigestIndex(DigestIndex { block: 4, key: vec![105] }, vec![1, 3]),
			]),
			(5, Vec::new()),
			(6, vec![
				InputPair::ExtrinsicIndex(ExtrinsicIndex { block: 6, key: vec![105] }, vec![2]),
			]),
			(7, Vec::new()),
			(8, vec![
				InputPair::DigestIndex(DigestIndex { block: 8, key: vec![105] }, vec![6]),
			]),
			(9, Vec::new()), (10, Vec::new()), (11, Vec::new()), (12, Vec::new()), (13, Vec::new()),
			(14, Vec::new()), (15, Vec::new()),
		]);
		let changes = OverlayedChanges {
			prospective: vec![
				(vec![100], OverlayedValue {
					value: Some(vec![200]),
					extrinsics: Some(vec![0, 2].into_iter().collect())
				}),
				(vec![103], OverlayedValue {
					value: None,
					extrinsics: Some(vec![0, 1].into_iter().collect())
				}),
			].into_iter().collect(),
			committed: vec![
				(EXTRINSIC_INDEX.to_vec(), OverlayedValue {
					value: Some(3u32.encode()),
					extrinsics: None,
				}),
				(vec![100], OverlayedValue {
					value: Some(vec![202]),
					extrinsics: Some(vec![3].into_iter().collect())
				}),
				(vec![101], OverlayedValue {
					value: Some(vec![203]),
					extrinsics: Some(vec![1].into_iter().collect())
				}),
			].into_iter().collect(),
			collect_extrinsics: true,
		};
		let config = Configuration { digest_interval: 4, digest_levels: 2 };

		(backend, storage, changes, config)
	}

	#[test]
	fn build_changes_trie_nodes_on_non_digest_block() {
<<<<<<< HEAD
		let (backend, storage, changes, config) = prepare_for_build();
=======
		let (backend, storage, changes) = prepare_for_build();
		let config = changes.changes_trie_config.as_ref().unwrap();
		let parent = AnchorBlockId { hash: Default::default(), number: 4 };
>>>>>>> 8c1ed555
		let changes_trie_nodes = prepare_input(
			&backend,
			&storage,
			0, // TODO: test other cases
			&config,
			&changes,
			&parent,
		).unwrap();
		assert_eq!(changes_trie_nodes.collect::<Vec<InputPair<u64>>>(), vec![
			InputPair::ExtrinsicIndex(ExtrinsicIndex { block: 5, key: vec![100] }, vec![0, 2, 3]),
			InputPair::ExtrinsicIndex(ExtrinsicIndex { block: 5, key: vec![101] }, vec![1]),
			InputPair::ExtrinsicIndex(ExtrinsicIndex { block: 5, key: vec![103] }, vec![0, 1]),
		]);
	}

	#[test]
	fn build_changes_trie_nodes_on_digest_block_l1() {
<<<<<<< HEAD
		let (backend, storage, changes, config) = prepare_for_build();
=======
		let (backend, storage, changes) = prepare_for_build();
		let config = changes.changes_trie_config.as_ref().unwrap();
		let parent = AnchorBlockId { hash: Default::default(), number: 3 };
>>>>>>> 8c1ed555
		let changes_trie_nodes = prepare_input(
			&backend,
			&storage,
			0, // TODO: test other cases
			&config,
			&changes,
			&parent,
		).unwrap();
		assert_eq!(changes_trie_nodes.collect::<Vec<InputPair<u64>>>(), vec![
			InputPair::ExtrinsicIndex(ExtrinsicIndex { block: 4, key: vec![100] }, vec![0, 2, 3]),
			InputPair::ExtrinsicIndex(ExtrinsicIndex { block: 4, key: vec![101] }, vec![1]),
			InputPair::ExtrinsicIndex(ExtrinsicIndex { block: 4, key: vec![103] }, vec![0, 1]),

			InputPair::DigestIndex(DigestIndex { block: 4, key: vec![100] }, vec![1, 3]),
			InputPair::DigestIndex(DigestIndex { block: 4, key: vec![101] }, vec![1]),
			InputPair::DigestIndex(DigestIndex { block: 4, key: vec![102] }, vec![2]),
			InputPair::DigestIndex(DigestIndex { block: 4, key: vec![105] }, vec![1, 3]),
		]);
	}

	#[test]
	fn build_changes_trie_nodes_on_digest_block_l2() {
<<<<<<< HEAD
		let (backend, storage, changes, config) = prepare_for_build();
=======
		let (backend, storage, changes) = prepare_for_build();
		let config = changes.changes_trie_config.as_ref().unwrap();
		let parent = AnchorBlockId { hash: Default::default(), number: 15 };
>>>>>>> 8c1ed555
		let changes_trie_nodes = prepare_input(
			&backend,
			&storage,
			0, // TODO: test other cases
			&config,
			&changes,
			&parent,
		).unwrap();
		assert_eq!(changes_trie_nodes.collect::<Vec<InputPair<u64>>>(), vec![
			InputPair::ExtrinsicIndex(ExtrinsicIndex { block: 16, key: vec![100] }, vec![0, 2, 3]),
			InputPair::ExtrinsicIndex(ExtrinsicIndex { block: 16, key: vec![101] }, vec![1]),
			InputPair::ExtrinsicIndex(ExtrinsicIndex { block: 16, key: vec![103] }, vec![0, 1]),

			InputPair::DigestIndex(DigestIndex { block: 16, key: vec![100] }, vec![4]),
			InputPair::DigestIndex(DigestIndex { block: 16, key: vec![101] }, vec![4]),
			InputPair::DigestIndex(DigestIndex { block: 16, key: vec![102] }, vec![4]),
			InputPair::DigestIndex(DigestIndex { block: 16, key: vec![103] }, vec![4]),
			InputPair::DigestIndex(DigestIndex { block: 16, key: vec![105] }, vec![4, 8]),
		]);
	}

	#[test]
	fn build_changes_trie_nodes_ignores_temporary_storage_values() {
		let (backend, storage, mut changes, config) = prepare_for_build();

		// 110: missing from backend, set to None in overlay
		changes.prospective.top.insert(vec![110], OverlayedValue {
			value: None,
			extrinsics: Some(vec![1].into_iter().collect())
		});

<<<<<<< HEAD
=======
		let config = changes.changes_trie_config.as_ref().unwrap();
		let parent = AnchorBlockId { hash: Default::default(), number: 3 };
>>>>>>> 8c1ed555
		let changes_trie_nodes = prepare_input(
			&backend,
			&storage,
			0, // TODO: test other cases
			&config,
			&changes,
			&parent,
		).unwrap();
		assert_eq!(changes_trie_nodes.collect::<Vec<InputPair<u64>>>(), vec![
			InputPair::ExtrinsicIndex(ExtrinsicIndex { block: 4, key: vec![100] }, vec![0, 2, 3]),
			InputPair::ExtrinsicIndex(ExtrinsicIndex { block: 4, key: vec![101] }, vec![1]),
			InputPair::ExtrinsicIndex(ExtrinsicIndex { block: 4, key: vec![103] }, vec![0, 1]),

			InputPair::DigestIndex(DigestIndex { block: 4, key: vec![100] }, vec![1, 3]),
			InputPair::DigestIndex(DigestIndex { block: 4, key: vec![101] }, vec![1]),
			InputPair::DigestIndex(DigestIndex { block: 4, key: vec![102] }, vec![2]),
			InputPair::DigestIndex(DigestIndex { block: 4, key: vec![105] }, vec![1, 3]),
		]);
	}
}<|MERGE_RESOLUTION|>--- conflicted
+++ resolved
@@ -32,44 +32,27 @@
 ///
 /// Returns Err if storage error has occurred OR if storage haven't returned
 /// required data.
-<<<<<<< HEAD
 /// Returns Ok(None) data required to prepare input pairs is not collected
 /// or storage is not provided.
 pub fn prepare_input<'a, B, H, Number>(
-	backend: &B,
+	backend: &'a B,
 	storage: &'a Storage<H, Number>,
 	config_activation_block: Number,
-=======
-pub fn prepare_input<'a, B, S, H, Number>(
-	backend: &'a B,
-	storage: &'a S,
->>>>>>> 8c1ed555
 	config: &'a Configuration,
 	changes: &'a OverlayedChanges,
 	parent: &'a AnchorBlockId<H::Out, Number>,
 ) -> Result<impl Iterator<Item=InputPair<Number>> + 'a, String>
 	where
 		B: Backend<H>,
-<<<<<<< HEAD
-		H: Hasher,
-=======
-		S: Storage<H, Number>,
 		H: Hasher + 'a,
->>>>>>> 8c1ed555
 		Number: BlockNumber,
 {
 	let number = parent.number.clone() + One::one();
 	let extrinsics_input = prepare_extrinsics_input(
 		backend,
-<<<<<<< HEAD
-		parent.number.clone() + 1.into(),
-		changes)?);
-	input.extend(prepare_digest_input::<H, Number>(
-=======
 		&number,
 		changes)?;
-	let digest_input = prepare_digest_input::<_, H, Number>(
->>>>>>> 8c1ed555
+	let digest_input = prepare_digest_input::<H, Number>(
 		parent,
 		config_activation_block,
 		config,
@@ -135,29 +118,15 @@
 	parent: &'a AnchorBlockId<H::Out, Number>,
 	config_activation_block: Number,
 	config: &Configuration,
-<<<<<<< HEAD
+	block: Number,
 	storage: &'a Storage<H, Number>,
-=======
-	block: Number,
-	storage: &'a S
->>>>>>> 8c1ed555
 ) -> Result<impl Iterator<Item=InputPair<Number>> + 'a, String>
 	where
 		H: Hasher,
 		H::Out: 'a,
 		Number: BlockNumber,
 {
-<<<<<<< HEAD
-	let mut digest_map = BTreeMap::<Vec<u8>, BTreeSet<Number>>::new();
-	for digest_build_block in digest_build_iterator(config, config_activation_block, parent.number.clone() + One::one()) {
-		let trie_root = storage.root(parent, digest_build_block.clone())?;
-		let trie_root = trie_root.ok_or_else(|| format!("No changes trie root for block {}", digest_build_block.clone()))?;
-		let trie_storage = TrieBackendEssence::<_, H>::new(
-			crate::changes_trie::TrieBackendStorageAdapter(storage),
-			trie_root,
-		);
-=======
-	digest_build_iterator(config, block.clone())
+	digest_build_iterator(config, config_activation_block, block.clone())
 		.try_fold(BTreeMap::new(), move |mut map, digest_build_block| {
 			let trie_root = storage.root(parent, digest_build_block.clone())?;
 			let trie_root = trie_root.ok_or_else(|| format!("No changes trie root for block {}", digest_build_block.clone()))?;
@@ -165,7 +134,6 @@
 				crate::changes_trie::TrieBackendStorageAdapter(storage),
 				trie_root,
 			);
->>>>>>> 8c1ed555
 
 			let mut insert_to_map = |key: Vec<u8>| {
 				match map.entry(key.clone()) {
@@ -293,13 +261,8 @@
 
 	#[test]
 	fn build_changes_trie_nodes_on_non_digest_block() {
-<<<<<<< HEAD
 		let (backend, storage, changes, config) = prepare_for_build();
-=======
-		let (backend, storage, changes) = prepare_for_build();
-		let config = changes.changes_trie_config.as_ref().unwrap();
 		let parent = AnchorBlockId { hash: Default::default(), number: 4 };
->>>>>>> 8c1ed555
 		let changes_trie_nodes = prepare_input(
 			&backend,
 			&storage,
@@ -317,13 +280,8 @@
 
 	#[test]
 	fn build_changes_trie_nodes_on_digest_block_l1() {
-<<<<<<< HEAD
 		let (backend, storage, changes, config) = prepare_for_build();
-=======
-		let (backend, storage, changes) = prepare_for_build();
-		let config = changes.changes_trie_config.as_ref().unwrap();
 		let parent = AnchorBlockId { hash: Default::default(), number: 3 };
->>>>>>> 8c1ed555
 		let changes_trie_nodes = prepare_input(
 			&backend,
 			&storage,
@@ -346,13 +304,8 @@
 
 	#[test]
 	fn build_changes_trie_nodes_on_digest_block_l2() {
-<<<<<<< HEAD
 		let (backend, storage, changes, config) = prepare_for_build();
-=======
-		let (backend, storage, changes) = prepare_for_build();
-		let config = changes.changes_trie_config.as_ref().unwrap();
 		let parent = AnchorBlockId { hash: Default::default(), number: 15 };
->>>>>>> 8c1ed555
 		let changes_trie_nodes = prepare_input(
 			&backend,
 			&storage,
@@ -384,11 +337,7 @@
 			extrinsics: Some(vec![1].into_iter().collect())
 		});
 
-<<<<<<< HEAD
-=======
-		let config = changes.changes_trie_config.as_ref().unwrap();
 		let parent = AnchorBlockId { hash: Default::default(), number: 3 };
->>>>>>> 8c1ed555
 		let changes_trie_nodes = prepare_input(
 			&backend,
 			&storage,
