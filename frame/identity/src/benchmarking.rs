--- conflicted
+++ resolved
@@ -152,17 +152,12 @@
 			_ => return Vec::new(),
 		};
 
-<<<<<<< HEAD
-		// first one is set_identity.
-		let components = <SelectedBenchmark as BenchmarkingSetup<T>>::components(&selected_benchmark);
-=======
 		// Warm up the DB?
 		sp_io::benchmarking::commit_db();
 		sp_io::benchmarking::wipe_db();
 
 		// first one is set_identity.		
 		let components = <SelectedBenchmark as BenchmarkingSetup<T, crate::Call<T>, RawOrigin<T::AccountId>>>::components(&selected_benchmark);		
->>>>>>> 1c97bd96
 		// results go here
 		let mut results: Vec<BenchmarkResults> = Vec::new();
 		// Select the component we will be benchmarking. Each component will be benchmarked.
