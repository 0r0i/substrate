// Copyright 2017-2020 Parity Technologies (UK) Ltd.
// This file is part of Substrate.

// Substrate is free software: you can redistribute it and/or modify
// it under the terms of the GNU General Public License as published by
// the Free Software Foundation, either version 3 of the License, or
// (at your option) any later version.

// Substrate is distributed in the hope that it will be useful,
// but WITHOUT ANY WARRANTY; without even the implied warranty of
// MERCHANTABILITY or FITNESS FOR A PARTICULAR PURPOSE.  See the
// GNU General Public License for more details.

// You should have received a copy of the GNU General Public License
// along with Substrate.  If not, see <http://www.gnu.org/licenses/>.

//! Substrate service. Starts a thread that spins up the network, client, and extrinsic pool.
//! Manages communication between them.

#![warn(missing_docs)]

pub mod config;
#[macro_use]
pub mod chain_ops;
pub mod error;

mod builder;
mod status_sinks;

use std::{io, pin::Pin};
use std::marker::PhantomData;
use std::net::SocketAddr;
use std::collections::HashMap;
use std::time::{Duration, Instant};
use std::task::{Poll, Context};
use parking_lot::Mutex;

use sc_client::Client;
use exit_future::Signal;
use futures::{
	Future, FutureExt, Stream, StreamExt,
	future::select, channel::mpsc,
	compat::*,
	sink::SinkExt,
	task::{Spawn, SpawnExt, FutureObj, SpawnError},
};
use sc_network::{
	NetworkService, NetworkState, specialization::NetworkSpecialization,
	PeerId, ReportHandle,
};
use log::{log, warn, debug, error, Level};
use codec::{Encode, Decode};
use sp_runtime::generic::BlockId;
use sp_runtime::traits::{NumberFor, Block as BlockT};

pub use self::error::Error;
pub use self::builder::{
	new_full_client,
	ServiceBuilder, ServiceBuilderCommand, TFullClient, TLightClient, TFullBackend, TLightBackend,
	TFullCallExecutor, TLightCallExecutor,
};
pub use config::{Configuration, Roles, PruningMode};
pub use sc_chain_spec::{ChainSpec, Properties, RuntimeGenesis, Extension as ChainSpecExtension};
pub use sp_transaction_pool::{TransactionPool, TransactionPoolMaintainer, InPoolTransaction, error::IntoPoolError};
pub use sc_transaction_pool::txpool::Options as TransactionPoolOptions;
pub use sc_client::FinalityNotifications;
pub use sc_rpc::Metadata as RpcMetadata;
#[doc(hidden)]
pub use std::{ops::Deref, result::Result, sync::Arc};
#[doc(hidden)]
pub use sc_network::{FinalityProofProvider, OnDemand, config::BoxFinalityProofRequestBuilder};

const DEFAULT_PROTOCOL_ID: &str = "sup";

/// Substrate service.
pub struct Service<TBl, TCl, TSc, TNetStatus, TNet, TTxPool, TOc> {
	client: Arc<TCl>,
	select_chain: Option<TSc>,
	network: Arc<TNet>,
	/// Sinks to propagate network status updates.
	/// For each element, every time the `Interval` fires we push an element on the sender.
	network_status_sinks: Arc<Mutex<status_sinks::StatusSinks<(TNetStatus, NetworkState)>>>,
	transaction_pool: Arc<TTxPool>,
	/// A future that resolves when the service has exited, this is useful to
	/// make sure any internally spawned futures stop when the service does.
	exit: exit_future::Exit,
	/// A signal that makes the exit future above resolve, fired on service drop.
	signal: Option<Signal>,
	/// Send a signal when a spawned essential task has concluded. The next time
	/// the service future is polled it should complete with an error.
	essential_failed_tx: mpsc::UnboundedSender<()>,
	/// A receiver for spawned essential-tasks concluding.
	essential_failed_rx: mpsc::UnboundedReceiver<()>,
	/// Sender for futures that must be spawned as background tasks.
	to_spawn_tx: mpsc::UnboundedSender<Pin<Box<dyn Future<Output = ()> + Send>>>,
	/// Receiver for futures that must be spawned as background tasks.
	to_spawn_rx: mpsc::UnboundedReceiver<Pin<Box<dyn Future<Output = ()> + Send>>>,
	/// How to spawn background tasks.
	tasks_executor: Box<dyn Fn(Pin<Box<dyn Future<Output = ()> + Send>>) + Send>,
	rpc_handlers: sc_rpc_server::RpcHandler<sc_rpc::Metadata>,
	_rpc: Box<dyn std::any::Any + Send + Sync>,
	_telemetry: Option<sc_telemetry::Telemetry>,
	_telemetry_on_connect_sinks: Arc<Mutex<Vec<mpsc::UnboundedSender<()>>>>,
	_offchain_workers: Option<Arc<TOc>>,
	keystore: sc_keystore::KeyStorePtr,
	marker: PhantomData<TBl>,
}

impl<TBl, TCl, TSc, TNetStatus, TNet, TTxPool, TOc> Unpin for Service<TBl, TCl, TSc, TNetStatus, TNet, TTxPool, TOc> {}

/// Alias for a an implementation of `futures::future::Executor`.
pub type TaskExecutor = Arc<dyn Spawn + Send + Sync>;

/// An handle for spawning tasks in the service.
#[derive(Clone)]
pub struct SpawnTaskHandle {
	sender: mpsc::UnboundedSender<Pin<Box<dyn Future<Output = ()> + Send>>>,
	on_exit: exit_future::Exit,
}

impl Spawn for SpawnTaskHandle {
	fn spawn_obj(&self, future: FutureObj<'static, ()>)
	-> Result<(), SpawnError> {
		let future = select(self.on_exit.clone(), future).map(drop);
		self.sender.unbounded_send(Box::pin(future))
			.map_err(|_| SpawnError::shutdown())
	}
}

type Boxed01Future01 = Box<dyn futures01::Future<Item = (), Error = ()> + Send + 'static>;

impl futures01::future::Executor<Boxed01Future01> for SpawnTaskHandle {
	fn execute(&self, future: Boxed01Future01) -> Result<(), futures01::future::ExecuteError<Boxed01Future01>>{
		self.spawn(future.compat().map(drop));
		Ok(())
	}
}

/// Abstraction over a Substrate service.
pub trait AbstractService: 'static + Future<Output = Result<(), Error>> +
	Spawn + Send + Unpin {
	/// Type of block of this chain.
	type Block: BlockT;
	/// Backend storage for the client.
	type Backend: 'static + sc_client_api::backend::Backend<Self::Block>;
	/// How to execute calls towards the runtime.
	type CallExecutor: 'static + sc_client::CallExecutor<Self::Block> + Send + Sync + Clone;
	/// API that the runtime provides.
	type RuntimeApi: Send + Sync;
	/// Chain selection algorithm.
	type SelectChain: sp_consensus::SelectChain<Self::Block>;
	/// Transaction pool.
	type TransactionPool: TransactionPool<Block = Self::Block>
		+ TransactionPoolMaintainer<Block = Self::Block>;
	/// Network specialization.
	type NetworkSpecialization: NetworkSpecialization<Self::Block>;

	/// Get event stream for telemetry connection established events.
	fn telemetry_on_connect_stream(&self) -> mpsc::UnboundedReceiver<()>;

	/// return a shared instance of Telemetry (if enabled)
	fn telemetry(&self) -> Option<sc_telemetry::Telemetry>;

	/// Spawns a task in the background that runs the future passed as parameter.
	fn spawn_task(&self, task: impl Future<Output = ()> + Send + Unpin + 'static);

	/// Spawns a task in the background that runs the future passed as
	/// parameter. The given task is considered essential, i.e. if it errors we
	/// trigger a service exit.
	fn spawn_essential_task(&self, task: impl Future<Output = ()> + Send + Unpin + 'static);

	/// Returns a handle for spawning tasks.
	fn spawn_task_handle(&self) -> SpawnTaskHandle;

	/// Returns the keystore that stores keys.
	fn keystore(&self) -> sc_keystore::KeyStorePtr;

	/// Starts an RPC query.
	///
	/// The query is passed as a string and must be a JSON text similar to what an HTTP client
	/// would for example send.
	///
	/// Returns a `Future` that contains the optional response.
	///
	/// If the request subscribes you to events, the `Sender` in the `RpcSession` object is used to
	/// send back spontaneous events.
	fn rpc_query(&self, mem: &RpcSession, request: &str) -> Pin<Box<dyn Future<Output = Option<String>> + Send>>;

	/// Get shared client instance.
	fn client(&self) -> Arc<sc_client::Client<Self::Backend, Self::CallExecutor, Self::Block, Self::RuntimeApi>>;

	/// Get clone of select chain.
	fn select_chain(&self) -> Option<Self::SelectChain>;

	/// Get shared network instance.
	fn network(&self)
		-> Arc<NetworkService<Self::Block, Self::NetworkSpecialization, <Self::Block as BlockT>::Hash>>;

	/// Returns a receiver that periodically receives a status of the network.
	fn network_status(&self, interval: Duration) -> mpsc::UnboundedReceiver<(NetworkStatus<Self::Block>, NetworkState)>;

	/// Get shared transaction pool instance.
	fn transaction_pool(&self) -> Arc<Self::TransactionPool>;

	/// Get a handle to a future that will resolve on exit.
	fn on_exit(&self) -> ::exit_future::Exit;
}

impl<TBl, TBackend, TExec, TRtApi, TSc, TNetSpec, TExPool, TOc> AbstractService for
	Service<TBl, Client<TBackend, TExec, TBl, TRtApi>, TSc, NetworkStatus<TBl>,
		NetworkService<TBl, TNetSpec, TBl::Hash>, TExPool, TOc>
where
	TBl: BlockT,
	TBackend: 'static + sc_client_api::backend::Backend<TBl>,
	TExec: 'static + sc_client::CallExecutor<TBl> + Send + Sync + Clone,
	TRtApi: 'static + Send + Sync,
	TSc: sp_consensus::SelectChain<TBl> + 'static + Clone + Send,
	TExPool: 'static + TransactionPool<Block = TBl>
		+ TransactionPoolMaintainer<Block = TBl>,
	TOc: 'static + Send + Sync,
	TNetSpec: NetworkSpecialization<TBl>,
{
	type Block = TBl;
	type Backend = TBackend;
	type CallExecutor = TExec;
	type RuntimeApi = TRtApi;
	type SelectChain = TSc;
	type TransactionPool = TExPool;
	type NetworkSpecialization = TNetSpec;

	fn telemetry_on_connect_stream(&self) -> mpsc::UnboundedReceiver<()> {
		let (sink, stream) = mpsc::unbounded();
		self._telemetry_on_connect_sinks.lock().push(sink);
		stream
	}

	fn telemetry(&self) -> Option<sc_telemetry::Telemetry> {
		self._telemetry.as_ref().map(|t| t.clone())
	}

	fn keystore(&self) -> sc_keystore::KeyStorePtr {
		self.keystore.clone()
	}

	fn spawn_task(&self, task: impl Future<Output = ()> + Send + Unpin + 'static) {
		let task = select(self.on_exit(), task).map(drop);
		let _ = self.to_spawn_tx.unbounded_send(Box::pin(task));
	}

	fn spawn_essential_task(&self, task: impl Future<Output = ()> + Send + Unpin + 'static) {
		let mut essential_failed = self.essential_failed_tx.clone();
		let essential_task = std::panic::AssertUnwindSafe(task)
			.catch_unwind()
			.map(move |_| {
				error!("Essential task failed. Shutting down service.");
				let _ = essential_failed.send(());
			});
		let task = select(self.on_exit(), essential_task).map(drop);

		let _ = self.to_spawn_tx.unbounded_send(Box::pin(task));
	}

	fn spawn_task_handle(&self) -> SpawnTaskHandle {
		SpawnTaskHandle {
			sender: self.to_spawn_tx.clone(),
			on_exit: self.on_exit(),
		}
	}

	fn rpc_query(&self, mem: &RpcSession, request: &str) -> Pin<Box<dyn Future<Output = Option<String>> + Send>> {
		Box::pin(
			self.rpc_handlers.handle_request(request, mem.metadata.clone())
				.compat()
				.map(|res| res.expect("this should never fail"))
		)
	}

	fn client(&self) -> Arc<sc_client::Client<Self::Backend, Self::CallExecutor, Self::Block, Self::RuntimeApi>> {
		self.client.clone()
	}

	fn select_chain(&self) -> Option<Self::SelectChain> {
		self.select_chain.clone()
	}

	fn network(&self)
		-> Arc<NetworkService<Self::Block, Self::NetworkSpecialization, <Self::Block as BlockT>::Hash>>
	{
		self.network.clone()
	}

	fn network_status(&self, interval: Duration) -> mpsc::UnboundedReceiver<(NetworkStatus<Self::Block>, NetworkState)> {
		let (sink, stream) = mpsc::unbounded();
		self.network_status_sinks.lock().push(interval, sink);
		stream
	}

	fn transaction_pool(&self) -> Arc<Self::TransactionPool> {
		self.transaction_pool.clone()
	}

	fn on_exit(&self) -> exit_future::Exit {
		self.exit.clone()
	}
}

impl<TBl, TCl, TSc, TNetStatus, TNet, TTxPool, TOc> Future for
	Service<TBl, TCl, TSc, TNetStatus, TNet, TTxPool, TOc>
{
	type Output = Result<(), Error>;

	fn poll(self: Pin<&mut Self>, cx: &mut Context) -> Poll<Self::Output> {
		let this = Pin::into_inner(self);

		match Pin::new(&mut this.essential_failed_rx).poll_next(cx) {
			Poll::Pending => {},
			Poll::Ready(_) => {
				// Ready(None) should not be possible since we hold a live
				// sender.
				return Poll::Ready(Err(Error::Other("Essential task failed.".into())));
			}
		}

		while let Poll::Ready(Some(task_to_spawn)) = Pin::new(&mut this.to_spawn_rx).poll_next(cx) {
<<<<<<< HEAD
			tokio::spawn(task_to_spawn);
		}

		// Polling all the `to_poll` futures.
		while let Some(pos) = this.to_poll.iter_mut().position(|t| Pin::new(t).poll(cx).is_ready()) {
			let _ = this.to_poll.remove(pos);
=======
			(this.tasks_executor)(task_to_spawn);
>>>>>>> 14720148
		}

		// The service future never ends.
		Poll::Pending
	}
}

impl<TBl, TCl, TSc, TNetStatus, TNet, TTxPool, TOc> Spawn for
	Service<TBl, TCl, TSc, TNetStatus, TNet, TTxPool, TOc>
{
	fn spawn_obj(
		&self,
		future: FutureObj<'static, ()>
	) -> Result<(), SpawnError> {
		self.to_spawn_tx.unbounded_send(Box::pin(future))
			.map_err(|_| SpawnError::shutdown())
	}
}

/// Builds a never-ending future that continuously polls the network.
///
/// The `status_sink` contain a list of senders to send a periodic network status to.
fn build_network_future<
	B: BlockT,
	C: sc_client::BlockchainEvents<B>,
	S: sc_network::specialization::NetworkSpecialization<B>,
	H: sc_network::ExHashT
> (
	roles: Roles,
	mut network: sc_network::NetworkWorker<B, S, H>,
	client: Arc<C>,
	status_sinks: Arc<Mutex<status_sinks::StatusSinks<(NetworkStatus<B>, NetworkState)>>>,
	mut rpc_rx: mpsc::UnboundedReceiver<sc_rpc::system::Request<B>>,
	should_have_peers: bool,
) -> impl Future<Output = ()> {
	let mut imported_blocks_stream = client.import_notification_stream().fuse();
	let mut finality_notification_stream = client.finality_notification_stream().fuse();

	futures::future::poll_fn(move |cx| {
		let before_polling = Instant::now();

		// We poll `imported_blocks_stream`.
		while let Poll::Ready(Some(notification)) = Pin::new(&mut imported_blocks_stream).poll_next(cx) {
			network.on_block_imported(notification.hash, notification.header, Vec::new(), notification.is_new_best);
		}

		// We poll `finality_notification_stream`, but we only take the last event.
		let mut last = None;
		while let Poll::Ready(Some(item)) = Pin::new(&mut finality_notification_stream).poll_next(cx) {
			last = Some(item);
		}
		if let Some(notification) = last {
			network.on_block_finalized(notification.hash, notification.header);
		}

		// Poll the RPC requests and answer them.
		while let Poll::Ready(Some(request)) = Pin::new(&mut rpc_rx).poll_next(cx) {
			match request {
				sc_rpc::system::Request::Health(sender) => {
					let _ = sender.send(sc_rpc::system::Health {
						peers: network.peers_debug_info().len(),
						is_syncing: network.service().is_major_syncing(),
						should_have_peers,
					});
				},
				sc_rpc::system::Request::Peers(sender) => {
					let _ = sender.send(network.peers_debug_info().into_iter().map(|(peer_id, p)|
						sc_rpc::system::PeerInfo {
							peer_id: peer_id.to_base58(),
							roles: format!("{:?}", p.roles),
							protocol_version: p.protocol_version,
							best_hash: p.best_hash,
							best_number: p.best_number,
						}
					).collect());
				}
				sc_rpc::system::Request::NetworkState(sender) => {
					if let Some(network_state) = serde_json::to_value(&network.network_state()).ok() {
						let _ = sender.send(network_state);
					}
				}
				sc_rpc::system::Request::NetworkAddReservedPeer(peer_addr, sender) => {
					let x = network.add_reserved_peer(peer_addr)
						.map_err(sc_rpc::system::error::Error::MalformattedPeerArg);
					let _ = sender.send(x);
				}
				sc_rpc::system::Request::NetworkRemoveReservedPeer(peer_id, sender) => {
					let _ = match peer_id.parse::<PeerId>() {
						Ok(peer_id) => {
							network.remove_reserved_peer(peer_id);
							sender.send(Ok(()))
						}
						Err(e) => sender.send(Err(sc_rpc::system::error::Error::MalformattedPeerArg(
							e.to_string(),
						))),
					};
				}
				sc_rpc::system::Request::NodeRoles(sender) => {
					use sc_rpc::system::NodeRole;

					let node_roles = (0 .. 8)
						.filter(|&bit_number| (roles.bits() >> bit_number) & 1 == 1)
						.map(|bit_number| match Roles::from_bits(1 << bit_number) {
							Some(Roles::AUTHORITY) => NodeRole::Authority,
							Some(Roles::LIGHT) => NodeRole::LightClient,
							Some(Roles::FULL) => NodeRole::Full,
							_ => NodeRole::UnknownRole(bit_number),
						})
						.collect();

					let _ = sender.send(node_roles);
				}
			};
		}

		// Interval report for the external API.
		status_sinks.lock().poll(cx, || {
			let status = NetworkStatus {
				sync_state: network.sync_state(),
				best_seen_block: network.best_seen_block(),
				num_sync_peers: network.num_sync_peers(),
				num_connected_peers: network.num_connected_peers(),
				num_active_peers: network.num_active_peers(),
				average_download_per_sec: network.average_download_per_sec(),
				average_upload_per_sec: network.average_upload_per_sec(),
			};
			let state = network.network_state();
			(status, state)
		});

		// Main network polling.
		if let Poll::Ready(Ok(())) = Pin::new(&mut network).poll(cx).map_err(|err| {
			warn!(target: "service", "Error in network: {:?}", err);
		}) {
			return Poll::Ready(());
		}

		// Now some diagnostic for performances.
		let polling_dur = before_polling.elapsed();
		log!(
			target: "service",
			if polling_dur >= Duration::from_secs(1) { Level::Warn } else { Level::Trace },
			"Polling the network future took {:?}",
			polling_dur
		);

		Poll::Pending
	})
}

/// Overview status of the network.
#[derive(Clone)]
pub struct NetworkStatus<B: BlockT> {
	/// Current global sync state.
	pub sync_state: sc_network::SyncState,
	/// Target sync block number.
	pub best_seen_block: Option<NumberFor<B>>,
	/// Number of peers participating in syncing.
	pub num_sync_peers: u32,
	/// Total number of connected peers
	pub num_connected_peers: usize,
	/// Total number of active peers.
	pub num_active_peers: usize,
	/// Downloaded bytes per second averaged over the past few seconds.
	pub average_download_per_sec: u64,
	/// Uploaded bytes per second averaged over the past few seconds.
	pub average_upload_per_sec: u64,
}

impl<TBl, TCl, TSc, TNetStatus, TNet, TTxPool, TOc> Drop for
	Service<TBl, TCl, TSc, TNetStatus, TNet, TTxPool, TOc>
{
	fn drop(&mut self) {
		debug!(target: "service", "Substrate service shutdown");
		if let Some(signal) = self.signal.take() {
			let _ = signal.fire();
		}
	}
}

/// Starts RPC servers that run in their own thread, and returns an opaque object that keeps them alive.
#[cfg(not(target_os = "unknown"))]
fn start_rpc_servers<C, G, E, H: FnMut() -> sc_rpc_server::RpcHandler<sc_rpc::Metadata>>(
	config: &Configuration<C, G, E>,
	mut gen_handler: H
) -> Result<Box<dyn std::any::Any + Send + Sync>, error::Error> {
	fn maybe_start_server<T, F>(address: Option<SocketAddr>, mut start: F) -> Result<Option<T>, io::Error>
		where F: FnMut(&SocketAddr) -> Result<T, io::Error>,
	{
		Ok(match address {
			Some(mut address) => Some(start(&address)
				.or_else(|e| match e.kind() {
					io::ErrorKind::AddrInUse |
					io::ErrorKind::PermissionDenied => {
						warn!("Unable to bind RPC server to {}. Trying random port.", address);
						address.set_port(0);
						start(&address)
					},
					_ => Err(e),
				})?),
			None => None,
		})
	}

	Ok(Box::new((
		maybe_start_server(
			config.rpc_http,
			|address| sc_rpc_server::start_http(address, config.rpc_cors.as_ref(), gen_handler()),
		)?,
		maybe_start_server(
			config.rpc_ws,
			|address| sc_rpc_server::start_ws(
				address,
				config.rpc_ws_max_connections,
				config.rpc_cors.as_ref(),
				gen_handler(),
			),
		)?.map(Mutex::new),
	)))
}

/// Starts RPC servers that run in their own thread, and returns an opaque object that keeps them alive.
#[cfg(target_os = "unknown")]
fn start_rpc_servers<C, G, E, H: FnMut() -> sc_rpc_server::RpcHandler<sc_rpc::Metadata>>(
	_: &Configuration<C, G, E>,
	_: H
) -> Result<Box<dyn std::any::Any + Send + Sync>, error::Error> {
	Ok(Box::new(()))
}

/// An RPC session. Used to perform in-memory RPC queries (ie. RPC queries that don't go through
/// the HTTP or WebSockets server).
#[derive(Clone)]
pub struct RpcSession {
	metadata: sc_rpc::Metadata,
}

impl RpcSession {
	/// Creates an RPC session.
	///
	/// The `sender` is stored inside the `RpcSession` and is used to communicate spontaneous JSON
	/// messages.
	///
	/// The `RpcSession` must be kept alive in order to receive messages on the sender.
	pub fn new(sender: futures01::sync::mpsc::Sender<String>) -> RpcSession {
		RpcSession {
			metadata: sender.into(),
		}
	}
}

/// Transaction pool adapter.
pub struct TransactionPoolAdapter<C, P> {
	imports_external_transactions: bool,
	pool: Arc<P>,
	client: Arc<C>,
	executor: TaskExecutor,
}

/// Get transactions for propagation.
///
/// Function extracted to simplify the test and prevent creating `ServiceFactory`.
fn transactions_to_propagate<Pool, B, H, E>(pool: &Pool)
	-> Vec<(H, B::Extrinsic)>
where
	Pool: TransactionPool<Block=B, Hash=H, Error=E>,
	B: BlockT,
	H: std::hash::Hash + Eq + sp_runtime::traits::Member + sp_runtime::traits::MaybeSerialize,
	E: IntoPoolError + From<sp_transaction_pool::error::Error>,
{
	pool.ready()
		.filter(|t| t.is_propagateable())
		.map(|t| {
			let hash = t.hash().clone();
			let ex: B::Extrinsic = t.data().clone();
			(hash, ex)
		})
		.collect()
}

impl<B, H, C, Pool, E> sc_network::TransactionPool<H, B> for
	TransactionPoolAdapter<C, Pool>
where
	C: sc_network::ClientHandle<B> + Send + Sync,
	Pool: 'static + TransactionPool<Block=B, Hash=H, Error=E>,
	B: BlockT,
	H: std::hash::Hash + Eq + sp_runtime::traits::Member + sp_runtime::traits::MaybeSerialize,
	E: 'static + IntoPoolError + From<sp_transaction_pool::error::Error>,
{
	fn transactions(&self) -> Vec<(H, <B as BlockT>::Extrinsic)> {
		transactions_to_propagate(&*self.pool)
	}

	fn hash_of(&self, transaction: &B::Extrinsic) -> H {
		self.pool.hash_of(transaction)
	}

	fn import(
		&self,
		report_handle: ReportHandle,
		who: PeerId,
		reputation_change_good: sc_network::ReputationChange,
		reputation_change_bad: sc_network::ReputationChange,
		transaction: B::Extrinsic
	) {
		if !self.imports_external_transactions {
			debug!("Transaction rejected");
			return;
		}

		let encoded = transaction.encode();
		match Decode::decode(&mut &encoded[..]) {
			Ok(uxt) => {
				let best_block_id = BlockId::hash(self.client.info().best_hash);
				let import_future = self.pool.submit_one(&best_block_id, uxt);
				let import_future = import_future
					.map(move |import_result| {
						match import_result {
							Ok(_) => report_handle.report_peer(who, reputation_change_good),
							Err(e) => match e.into_pool_error() {
								Ok(sp_transaction_pool::error::Error::AlreadyImported(_)) => (),
								Ok(e) => {
									report_handle.report_peer(who, reputation_change_bad);
									debug!("Error adding transaction to the pool: {:?}", e)
								}
								Err(e) => debug!("Error converting pool error: {:?}", e),
							}
						}
					});

				if let Err(e) = self.executor.spawn(Box::new(import_future)) {
					warn!("Error scheduling extrinsic import: {:?}", e);
				}
			}
			Err(e) => debug!("Error decoding transaction {}", e),
		}
	}

	fn on_broadcasted(&self, propagations: HashMap<H, Vec<String>>) {
		self.pool.on_broadcasted(propagations)
	}
}

#[cfg(test)]
mod tests {
	use super::*;
	use futures::executor::block_on;
	use sp_consensus::SelectChain;
	use sp_runtime::traits::BlindCheckable;
	use substrate_test_runtime_client::{prelude::*, runtime::{Extrinsic, Transfer}};
	use sc_transaction_pool::{BasicPool, FullChainApi};

	#[test]
	fn should_not_propagate_transactions_that_are_marked_as_such() {
		// given
		let (client, longest_chain) = TestClientBuilder::new().build_with_longest_chain();
		let client = Arc::new(client);
		let pool = Arc::new(BasicPool::new(Default::default(), FullChainApi::new(client.clone())));
		let best = longest_chain.best_chain().unwrap();
		let transaction = Transfer {
			amount: 5,
			nonce: 0,
			from: AccountKeyring::Alice.into(),
			to: Default::default(),
		}.into_signed_tx();
		block_on(pool.submit_one(&BlockId::hash(best.hash()), transaction.clone())).unwrap();
		block_on(pool.submit_one(&BlockId::hash(best.hash()), Extrinsic::IncludeData(vec![1]))).unwrap();
		assert_eq!(pool.status().ready, 2);

		// when
		let transactions = transactions_to_propagate(&*pool);

		// then
		assert_eq!(transactions.len(), 1);
		assert!(transactions[0].1.clone().check().is_ok());
		// this should not panic
		let _ = transactions[0].1.transfer();
	}
}<|MERGE_RESOLUTION|>--- conflicted
+++ resolved
@@ -322,16 +322,7 @@
 		}
 
 		while let Poll::Ready(Some(task_to_spawn)) = Pin::new(&mut this.to_spawn_rx).poll_next(cx) {
-<<<<<<< HEAD
-			tokio::spawn(task_to_spawn);
-		}
-
-		// Polling all the `to_poll` futures.
-		while let Some(pos) = this.to_poll.iter_mut().position(|t| Pin::new(t).poll(cx).is_ready()) {
-			let _ = this.to_poll.remove(pos);
-=======
 			(this.tasks_executor)(task_to_spawn);
->>>>>>> 14720148
 		}
 
 		// The service future never ends.
