// Copyright 2018-2019 Parity Technologies (UK) Ltd.
// This file is part of Substrate.

// Substrate is free software: you can redistribute it and/or modify
// it under the terms of the GNU General Public License as published by
// the Free Software Foundation, either version 3 of the License, or
// (at your option) any later version.

// Substrate is distributed in the hope that it will be useful,
// but WITHOUT ANY WARRANTY; without even the implied warranty of
// MERCHANTABILITY or FITNESS FOR A PARTICULAR PURPOSE.  See the
// GNU General Public License for more details.

// You should have received a copy of the GNU General Public License
// along with Substrate.  If not, see <http://www.gnu.org/licenses/>.

//! Integration of the GRANDPA finality gadget into substrate.
//!
//! This crate is unstable and the API and usage may change.
//!
//! This crate provides a long-running future that produces finality notifications.
//!
//! # Usage
//!
//! First, create a block-import wrapper with the `block_import` function. The
//! GRANDPA worker needs to be linked together with this block import object, so
//! a `LinkHalf` is returned as well. All blocks imported (from network or
//! consensus or otherwise) must pass through this wrapper, otherwise consensus
//! is likely to break in unexpected ways.
//!
//! Next, use the `LinkHalf` and a local configuration to `run_grandpa_voter`.
//! This requires a `Network` implementation. The returned future should be
//! driven to completion and will finalize blocks in the background.
//!
//! # Changing authority sets
//!
//! The rough idea behind changing authority sets in GRANDPA is that at some point,
//! we obtain agreement for some maximum block height that the current set can
//! finalize, and once a block with that height is finalized the next set will
//! pick up finalization from there.
//!
//! Technically speaking, this would be implemented as a voting rule which says,
//! "if there is a signal for a change in N blocks in block B, only vote on
//! chains with length NUM(B) + N if they contain B". This conditional-inclusion
//! logic is complex to compute because it requires looking arbitrarily far
//! back in the chain.
//!
//! Instead, we keep track of a list of all signals we've seen so far (across
//! all forks), sorted ascending by the block number they would be applied at.
//! We never vote on chains with number higher than the earliest handoff block
//! number (this is num(signal) + N). When finalizing a block, we either apply
//! or prune any signaled changes based on whether the signaling block is
//! included in the newly-finalized chain.

use futures::prelude::*;
use log::{debug, error, info};
use futures::sync::mpsc;
use sc_client_api::{BlockchainEvents, CallExecutor, backend::Backend, ExecutionStrategy};
use sp_blockchain::{HeaderBackend, Error as ClientError};
use sc_client::Client;
use parity_scale_codec::{Decode, Encode};
use sp_runtime::generic::BlockId;
<<<<<<< HEAD
use sp_runtime::traits::{NumberFor, Block as BlockT, DigestFor, ProvideRuntimeApi, Zero};
use sp_session::SessionMembership;
use keystore::KeyStorePtr;
use inherents::InherentDataProviders;
use consensus_common::SelectChain;
use primitives::{H256, Blake2Hasher, Pair};
=======
use sp_runtime::traits::{NumberFor, Block as BlockT, DigestFor, Zero};
use sc_keystore::KeyStorePtr;
use sp_inherents::InherentDataProviders;
use sp_consensus::SelectChain;
use sp_core::{H256, Blake2Hasher, Pair};
>>>>>>> 40a16efe
use sc_telemetry::{telemetry, CONSENSUS_INFO, CONSENSUS_DEBUG, CONSENSUS_WARN};
use serde_json;

use sp_finality_tracker;

use finality_grandpa::Error as GrandpaError;
use finality_grandpa::{voter, BlockNumberOps, voter_set::VoterSet};

use std::{fmt, io};
use std::sync::Arc;
use std::time::Duration;

mod authorities;
mod aux_schema;
mod communication;
mod consensus_changes;
mod environment;
mod finality_proof;
mod import;
mod justification;
mod light_import;
mod observer;
mod until_imported;
mod voting_rule;

pub use sc_network_gossip::Network;
pub use finality_proof::FinalityProofProvider;
pub use justification::GrandpaJustification;
pub use light_import::light_block_import;
pub use observer::run_grandpa_observer;
pub use voting_rule::{
	BeforeBestBlock, ThreeQuartersOfTheUnfinalizedChain, VotingRule, VotingRulesBuilder
};

use aux_schema::PersistentData;
use environment::{Environment, VoterSetState};
use import::GrandpaBlockImport;
use until_imported::UntilGlobalMessageBlocksImported;
use communication::NetworkBridge;
<<<<<<< HEAD
use fg_primitives::{AuthorityList, AuthorityPair, AuthoritySignature, GrandpaApi, SetId};
=======
use sp_finality_grandpa::{AuthorityList, AuthorityPair, AuthoritySignature, SetId};
>>>>>>> 40a16efe

// Re-export these two because it's just so damn convenient.
pub use sp_finality_grandpa::{AuthorityId, ScheduledChange};

#[cfg(test)]
mod tests;

/// A GRANDPA message for a substrate chain.
<<<<<<< HEAD
pub type Message<Block> = grandpa::Message<<Block as BlockT>::Hash, NumberFor<Block>>;

=======
pub type Message<Block> = finality_grandpa::Message<<Block as BlockT>::Hash, NumberFor<Block>>;
>>>>>>> 40a16efe
/// A signed message.
pub type SignedMessage<Block> = finality_grandpa::SignedMessage<
	<Block as BlockT>::Hash,
	NumberFor<Block>,
	AuthoritySignature,
	AuthorityId,
>;

/// A primary propose message for this chain's block type.
pub type PrimaryPropose<Block> = finality_grandpa::PrimaryPropose<<Block as BlockT>::Hash, NumberFor<Block>>;
/// A prevote message for this chain's block type.
pub type Prevote<Block> = finality_grandpa::Prevote<<Block as BlockT>::Hash, NumberFor<Block>>;
/// A precommit message for this chain's block type.
pub type Precommit<Block> = finality_grandpa::Precommit<<Block as BlockT>::Hash, NumberFor<Block>>;
/// A catch up message for this chain's block type.
pub type CatchUp<Block> = finality_grandpa::CatchUp<
	<Block as BlockT>::Hash,
	NumberFor<Block>,
	AuthoritySignature,
	AuthorityId,
>;
/// A commit message for this chain's block type.
pub type Commit<Block> = finality_grandpa::Commit<
	<Block as BlockT>::Hash,
	NumberFor<Block>,
	AuthoritySignature,
	AuthorityId,
>;
/// A compact commit message for this chain's block type.
pub type CompactCommit<Block> = finality_grandpa::CompactCommit<
	<Block as BlockT>::Hash,
	NumberFor<Block>,
	AuthoritySignature,
	AuthorityId,
>;
/// A global communication input stream for commits and catch up messages. Not
/// exposed publicly, used internally to simplify types in the communication
/// layer.
type CommunicationIn<Block> = finality_grandpa::voter::CommunicationIn<
	<Block as BlockT>::Hash,
	NumberFor<Block>,
	AuthoritySignature,
	AuthorityId,
>;

/// Global communication input stream for commits and catch up messages, with
/// the hash type not being derived from the block, useful for forcing the hash
/// to some type (e.g. `H256`) when the compiler can't do the inference.
type CommunicationInH<Block, H> = finality_grandpa::voter::CommunicationIn<
	H,
	NumberFor<Block>,
	AuthoritySignature,
	AuthorityId,
>;

/// A global communication sink for commits. Not exposed publicly, used
/// internally to simplify types in the communication layer.
type CommunicationOut<Block> = finality_grandpa::voter::CommunicationOut<
	<Block as BlockT>::Hash,
	NumberFor<Block>,
	AuthoritySignature,
	AuthorityId,
>;

/// Global communication sink for commits with the hash type not being derived
/// from the block, useful for forcing the hash to some type (e.g. `H256`) when
/// the compiler can't do the inference.
type CommunicationOutH<Block, H> = finality_grandpa::voter::CommunicationOut<
	H,
	NumberFor<Block>,
	AuthoritySignature,
	AuthorityId,
>;

/// Configuration for the GRANDPA service.
#[derive(Clone)]
pub struct Config {
	/// The expected duration for a message to be gossiped across the network.
	pub gossip_duration: Duration,
	/// Justification generation period (in blocks). GRANDPA will try to generate justifications
	/// at least every justification_period blocks. There are some other events which might cause
	/// justification generation.
	pub justification_period: u32,
	/// Whether the GRANDPA observer protocol is live on the network and thereby
	/// a full-node not running as a validator is running the GRANDPA observer
	/// protocol (we will only issue catch-up requests to authorities when the
	/// observer protocol is enabled).
	pub observer_enabled: bool,
	/// Whether the node is running as an authority (i.e. running the full GRANDPA protocol).
	pub is_authority: bool,
	/// Some local identifier of the voter.
	pub name: Option<String>,
	/// The keystore that manages the keys of this node.
	pub keystore: Option<sc_keystore::KeyStorePtr>,
}

impl Config {
	fn name(&self) -> &str {
		self.name.as_ref().map(|s| s.as_str()).unwrap_or("<unknown>")
	}
}

/// Errors that can occur while voting in GRANDPA.
#[derive(Debug)]
pub enum Error {
	/// An error within grandpa.
	Grandpa(GrandpaError),
	/// A network error.
	Network(String),
	/// A blockchain error.
	Blockchain(String),
	/// Could not complete a round on disk.
	Client(ClientError),
	/// An invariant has been violated (e.g. not finalizing pending change blocks in-order)
	Safety(String),
	/// A timer failed to fire.
	Timer(io::Error),
}

impl From<GrandpaError> for Error {
	fn from(e: GrandpaError) -> Self {
		Error::Grandpa(e)
	}
}

impl From<ClientError> for Error {
	fn from(e: ClientError) -> Self {
		Error::Client(e)
	}
}

/// Something which can determine if a block is known.
pub(crate) trait BlockStatus<Block: BlockT> {
	/// Return `Ok(Some(number))` or `Ok(None)` depending on whether the block
	/// is definitely known and has been imported.
	/// If an unexpected error occurs, return that.
	fn block_number(&self, hash: Block::Hash) -> Result<Option<NumberFor<Block>>, Error>;
}

impl<B, E, Block: BlockT<Hash=H256>, RA> BlockStatus<Block> for Arc<Client<B, E, Block, RA>> where
	B: Backend<Block, Blake2Hasher>,
	E: CallExecutor<Block, Blake2Hasher> + Send + Sync,
	RA: Send + Sync,
	NumberFor<Block>: BlockNumberOps,
{
	fn block_number(&self, hash: Block::Hash) -> Result<Option<NumberFor<Block>>, Error> {
		self.block_number_from_id(&BlockId::Hash(hash))
			.map_err(|e| Error::Blockchain(format!("{:?}", e)))
	}
}

/// Something that one can ask to do a block sync request.
pub(crate) trait BlockSyncRequester<Block: BlockT> {
	/// Notifies the sync service to try and sync the given block from the given
	/// peers.
	///
	/// If the given vector of peers is empty then the underlying implementation
	/// should make a best effort to fetch the block from any peers it is
	/// connected to (NOTE: this assumption will change in the future #3629).
	fn set_sync_fork_request(&self, peers: Vec<sc_network::PeerId>, hash: Block::Hash, number: NumberFor<Block>);
}

impl<Block> BlockSyncRequester<Block> for NetworkBridge<Block> where
	Block: BlockT,
{
	fn set_sync_fork_request(&self, peers: Vec<sc_network::PeerId>, hash: Block::Hash, number: NumberFor<Block>) {
		NetworkBridge::set_sync_fork_request(self, peers, hash, number)
	}
}

/// A new authority set along with the canonical block it changed at.
#[derive(Debug)]
pub(crate) struct NewAuthoritySet<H, N> {
	pub(crate) canon_number: N,
	pub(crate) canon_hash: H,
	pub(crate) set_id: SetId,
	pub(crate) authorities: AuthorityList,
}

/// Commands issued to the voter.
#[derive(Debug)]
pub(crate) enum VoterCommand<H, N> {
	/// Pause the voter for given reason.
	Pause(String),
	/// New authorities.
	ChangeAuthorities(NewAuthoritySet<H, N>)
}

impl<H, N> fmt::Display for VoterCommand<H, N> {
	fn fmt(&self, f: &mut fmt::Formatter) -> fmt::Result {
		match *self {
			VoterCommand::Pause(ref reason) => write!(f, "Pausing voter: {}", reason),
			VoterCommand::ChangeAuthorities(_) => write!(f, "Changing authorities"),
		}
	}
}

/// Signals either an early exit of a voter or an error.
#[derive(Debug)]
pub(crate) enum CommandOrError<H, N> {
	/// An error occurred.
	Error(Error),
	/// A command to the voter.
	VoterCommand(VoterCommand<H, N>),
}

impl<H, N> From<Error> for CommandOrError<H, N> {
	fn from(e: Error) -> Self {
		CommandOrError::Error(e)
	}
}

impl<H, N> From<ClientError> for CommandOrError<H, N> {
	fn from(e: ClientError) -> Self {
		CommandOrError::Error(Error::Client(e))
	}
}

impl<H, N> From<finality_grandpa::Error> for CommandOrError<H, N> {
	fn from(e: finality_grandpa::Error) -> Self {
		CommandOrError::Error(Error::from(e))
	}
}

impl<H, N> From<VoterCommand<H, N>> for CommandOrError<H, N> {
	fn from(e: VoterCommand<H, N>) -> Self {
		CommandOrError::VoterCommand(e)
	}
}

impl<H: fmt::Debug, N: fmt::Debug> ::std::error::Error for CommandOrError<H, N> { }

impl<H, N> fmt::Display for CommandOrError<H, N> {
	fn fmt(&self, f: &mut fmt::Formatter) -> fmt::Result {
		match *self {
			CommandOrError::Error(ref e) => write!(f, "{:?}", e),
			CommandOrError::VoterCommand(ref cmd) => write!(f, "{}", cmd),
		}
	}
}

pub struct LinkHalf<B, E, Block: BlockT<Hash=H256>, RA, PRA, SC> {
	client: Arc<Client<B, E, Block, RA>>,
	api: Arc<PRA>,
	select_chain: SC,
	persistent_data: PersistentData<Block>,
	voter_commands_rx: mpsc::UnboundedReceiver<VoterCommand<Block::Hash, NumberFor<Block>>>,
}

/// Provider for the Grandpa authority set configured on the genesis block.
pub trait GenesisAuthoritySetProvider<Block: BlockT> {
	/// Get the authority set at the genesis block.
	fn get(&self) -> Result<AuthorityList, ClientError>;
}

impl<B, E, Block: BlockT<Hash=H256>, RA> GenesisAuthoritySetProvider<Block> for Client<B, E, Block, RA>
	where
		B: Backend<Block, Blake2Hasher> + Send + Sync + 'static,
		E: CallExecutor<Block, Blake2Hasher> + 'static + Clone + Send + Sync,
		RA: Send + Sync,
{
	fn get(&self) -> Result<AuthorityList, ClientError> {
		// This implementation uses the Grandpa runtime API instead of reading directly from the
		// `GRANDPA_AUTHORITIES_KEY` as the data may have been migrated since the genesis block of
		// the chain, whereas the runtime API is backwards compatible.
		self.executor()
			.call(
				&BlockId::Number(Zero::zero()),
				"GrandpaApi_grandpa_authorities",
				&[],
				ExecutionStrategy::NativeElseWasm,
				None,
			)
			.and_then(|call_result| {
				Decode::decode(&mut &call_result[..])
					.map_err(|err| ClientError::CallResultDecode(
						"failed to decode GRANDPA authorities set proof".into(), err
					))
			})
	}
}

/// Make block importer and link half necessary to tie the background voter
/// to it.
pub fn block_import<B, E, Block: BlockT<Hash=H256>, RA, PRA, SC>(
	client: Arc<Client<B, E, Block, RA>>,
	api: Arc<PRA>,
	genesis_authorities_provider: &dyn GenesisAuthoritySetProvider<Block>,
	select_chain: SC,
) -> Result<(
		GrandpaBlockImport<B, E, Block, RA, SC>,
		LinkHalf<B, E, Block, RA, PRA, SC>
	), ClientError>
where
	B: Backend<Block, Blake2Hasher> + 'static,
	E: CallExecutor<Block, Blake2Hasher> + 'static + Clone + Send + Sync,
	RA: Send + Sync,
	SC: SelectChain<Block>,
{
	let chain_info = client.info();
	let genesis_hash = chain_info.chain.genesis_hash;

	let persistent_data = aux_schema::load_persistent(
		&*client,
		genesis_hash,
		<NumberFor<Block>>::zero(),
		|| {
			let authorities = genesis_authorities_provider.get()?;
			telemetry!(CONSENSUS_DEBUG; "afg.loading_authorities";
				"authorities_len" => ?authorities.len()
			);
			Ok(authorities)
		}
	)?;

	let (voter_commands_tx, voter_commands_rx) = mpsc::unbounded();

	Ok((
		GrandpaBlockImport::new(
			client.clone(),
			select_chain.clone(),
			persistent_data.authority_set.clone(),
			voter_commands_tx,
			persistent_data.consensus_changes.clone(),
		),
		LinkHalf {
			client,
			api,
			select_chain,
			persistent_data,
			voter_commands_rx,
		},
	))
}

fn global_communication<Block: BlockT<Hash=H256>, B, E, RA>(
	set_id: SetId,
	voters: &Arc<VoterSet<AuthorityId>>,
	client: &Arc<Client<B, E, Block, RA>>,
	network: &NetworkBridge<Block>,
	keystore: &Option<KeyStorePtr>,
) -> (
	impl Stream<
		Item = CommunicationInH<Block, H256>,
		Error = CommandOrError<H256, NumberFor<Block>>,
	>,
	impl Sink<
		SinkItem = CommunicationOutH<Block, H256>,
		SinkError = CommandOrError<H256, NumberFor<Block>>,
	>,
) where
	B: Backend<Block, Blake2Hasher>,
	E: CallExecutor<Block, Blake2Hasher> + Send + Sync,
	RA: Send + Sync,
	NumberFor<Block>: BlockNumberOps,
{
	let is_voter = is_voter(voters, keystore).is_some();

	// verification stream
	let (global_in, global_out) = network.global_communication(
		communication::SetId(set_id),
		voters.clone(),
		is_voter,
	);

	// block commit and catch up messages until relevant blocks are imported.
	let global_in = UntilGlobalMessageBlocksImported::new(
		client.import_notification_stream(),
		network.clone(),
		client.clone(),
		global_in,
		"global",
	);

	let global_in = global_in.map_err(CommandOrError::from);
	let global_out = global_out.sink_map_err(CommandOrError::from);

	(global_in, global_out)
}

/// Register the finality tracker inherent data provider (which is used by
/// GRANDPA), if not registered already.
fn register_finality_tracker_inherent_data_provider<B, E, Block: BlockT<Hash=H256>, RA>(
	client: Arc<Client<B, E, Block, RA>>,
	inherent_data_providers: &InherentDataProviders,
) -> Result<(), sp_consensus::Error> where
	B: Backend<Block, Blake2Hasher> + 'static,
	E: CallExecutor<Block, Blake2Hasher> + Send + Sync + 'static,
	RA: Send + Sync + 'static,
{
	if !inherent_data_providers.has_provider(&sp_finality_tracker::INHERENT_IDENTIFIER) {
		inherent_data_providers
			.register_provider(sp_finality_tracker::InherentDataProvider::new(move || {
				#[allow(deprecated)]
				{
					let info = client.info().chain;
					telemetry!(CONSENSUS_INFO; "afg.finalized";
						"finalized_number" => ?info.finalized_number,
						"finalized_hash" => ?info.finalized_hash,
					);
					Ok(info.finalized_number)
				}
			}))
			.map_err(|err| sp_consensus::Error::InherentData(err.into()))
	} else {
		Ok(())
	}
}

/// Parameters used to run Grandpa.
<<<<<<< HEAD
pub struct GrandpaParams<B, E, Block: BlockT<Hash=H256>, N, RA, PRA, SC, VR, X> {
=======
pub struct GrandpaParams<B, E, Block: BlockT<Hash=H256>, N, RA, SC, VR, X, Sp> {
>>>>>>> 40a16efe
	/// Configuration for the GRANDPA service.
	pub config: Config,
	/// A link to the block import worker.
	pub link: LinkHalf<B, E, Block, RA, PRA, SC>,
	/// The Network instance.
	pub network: N,
	/// The inherent data providers.
	pub inherent_data_providers: InherentDataProviders,
	/// Handle to a future that will resolve on exit.
	pub on_exit: X,
	/// If supplied, can be used to hook on telemetry connection established events.
	pub telemetry_on_connect: Option<mpsc::UnboundedReceiver<()>>,
	/// A voting rule used to potentially restrict target votes.
	pub voting_rule: VR,
	/// How to spawn background tasks.
	pub executor: Sp,
}

/// Run a GRANDPA voter as a task. Provide configuration and a link to a
/// block import worker that has already been instantiated with `block_import`.
<<<<<<< HEAD
pub fn run_grandpa_voter<B, E, Block: BlockT<Hash=H256>, N, RA, PRA, SC, VR, X>(
	grandpa_params: GrandpaParams<B, E, Block, N, RA, PRA, SC, VR, X>,
=======
pub fn run_grandpa_voter<B, E, Block: BlockT<Hash=H256>, N, RA, SC, VR, X, Sp>(
	grandpa_params: GrandpaParams<B, E, Block, N, RA, SC, VR, X, Sp>,
>>>>>>> 40a16efe
) -> sp_blockchain::Result<impl Future<Item=(),Error=()> + Send + 'static> where
	Block::Hash: Ord,
	B: Backend<Block, Blake2Hasher> + 'static,
	E: CallExecutor<Block, Blake2Hasher> + Send + Sync + 'static,
	N: Network<Block> + Send + Clone + 'static,
	SC: SelectChain<Block> + 'static,
	VR: VotingRule<Block, Client<B, E, Block, RA>> + Clone + 'static,
	NumberFor<Block>: BlockNumberOps,
	DigestFor<Block>: Encode,
	RA: Send + Sync + 'static,
	PRA: ProvideRuntimeApi + Send + Sync + 'static,
	PRA::Api: GrandpaApi<Block> + SessionMembership<Block>,
	X: futures03::Future<Output=()> + Clone + Send + Unpin + 'static,
	Sp: futures03::task::Spawn + 'static,
{
	let GrandpaParams {
		config,
		link,
		network,
		inherent_data_providers,
		on_exit,
		telemetry_on_connect,
		voting_rule,
		executor,
	} = grandpa_params;

	let LinkHalf {
		client,
		api,
		select_chain,
		persistent_data,
		voter_commands_rx,
	} = link;

	let network = NetworkBridge::new(
		network,
		config.clone(),
		persistent_data.set_state.clone(),
		&executor,
		on_exit.clone(),
	);

	register_finality_tracker_inherent_data_provider(client.clone(), &inherent_data_providers)?;

	let conf = config.clone();
	let telemetry_task = if let Some(telemetry_on_connect) = telemetry_on_connect {
		let authorities = persistent_data.authority_set.clone();
		let events = telemetry_on_connect
			.for_each(move |_| {
				let curr = authorities.current_authorities();
				let mut auths = curr.voters().into_iter().map(|(p, _)| p);
				let maybe_authority_id = authority_id(&mut auths, &conf.keystore)
					.unwrap_or(Default::default());

				telemetry!(CONSENSUS_INFO; "afg.authority_set";
					"authority_id" => maybe_authority_id.to_string(),
					"authority_set_id" => ?authorities.set_id(),
					"authorities" => {
						let authorities: Vec<String> = curr.voters()
							.iter().map(|(id, _)| id.to_string()).collect();
						serde_json::to_string(&authorities)
							.expect("authorities is always at least an empty vector; elements are always of type string")
					}
				);
				Ok(())
			})
			.then(|_| -> Result<(), ()> { Ok(()) });
		futures::future::Either::A(events)
	} else {
		futures::future::Either::B(futures::future::empty())
	};

	let voter_work = VoterWork::new(
		client,
		api,
		config,
		network,
		select_chain,
		voting_rule,
		persistent_data,
		voter_commands_rx,
	);

	let voter_work = voter_work
		.map(|_| ())
		.map_err(|e| {
			error!("GRANDPA Voter failed: {:?}", e);
			telemetry!(CONSENSUS_WARN; "afg.voter_failed"; "e" => ?e);
		});

	// Make sure that `telemetry_task` doesn't accidentally finish and kill grandpa.
	let telemetry_task = telemetry_task
		.then(|_| futures::future::empty::<(), ()>());

	use futures03::{FutureExt, TryFutureExt};

	Ok(voter_work.select(on_exit.map(Ok).compat()).select2(telemetry_task).then(|_| Ok(())))
}

/// Future that powers the voter.
#[must_use]
<<<<<<< HEAD
struct VoterWork<B, E, Block: BlockT, N: Network<Block>, RA, PRA, SC, VR> {
	voter: Box<dyn Future<Item = (), Error = CommandOrError<Block::Hash, NumberFor<Block>>> + Send>,
	env: Arc<Environment<B, E, Block, N, RA, PRA, SC, VR>>,
	voter_commands_rx: mpsc::UnboundedReceiver<VoterCommand<Block::Hash, NumberFor<Block>>>,
}

impl<B, E, Block, N, RA, PRA, SC, VR> VoterWork<B, E, Block, N, RA, PRA, SC, VR>
=======
struct VoterWork<B, E, Block: BlockT, RA, SC, VR> {
	voter: Box<dyn Future<Item = (), Error = CommandOrError<Block::Hash, NumberFor<Block>>> + Send>,
	env: Arc<Environment<B, E, Block, RA, SC, VR>>,
	voter_commands_rx: mpsc::UnboundedReceiver<VoterCommand<Block::Hash, NumberFor<Block>>>,
}

impl<B, E, Block, RA, SC, VR> VoterWork<B, E, Block, RA, SC, VR>
>>>>>>> 40a16efe
where
	Block: BlockT<Hash=H256>,
	NumberFor<Block>: BlockNumberOps,
	RA: Send + Sync + 'static,
	PRA: ProvideRuntimeApi + Send + Sync + 'static,
	PRA::Api: GrandpaApi<Block> + SessionMembership<Block>,
	E: CallExecutor<Block, Blake2Hasher> + Send + Sync + 'static,
	B: Backend<Block, Blake2Hasher> + 'static,
	SC: SelectChain<Block> + 'static,
	VR: VotingRule<Block, Client<B, E, Block, RA>> + Clone + 'static,
{
	fn new(
		client: Arc<Client<B, E, Block, RA>>,
		api: Arc<PRA>,
		config: Config,
		network: NetworkBridge<Block>,
		select_chain: SC,
		voting_rule: VR,
		persistent_data: PersistentData<Block>,
		voter_commands_rx: mpsc::UnboundedReceiver<VoterCommand<Block::Hash, NumberFor<Block>>>,
	) -> Self {

		let voters = persistent_data.authority_set.current_authorities();
		let env = Arc::new(Environment {
			api,
			client,
			select_chain,
			voting_rule,
			voters: Arc::new(voters),
			config,
			network,
			set_id: persistent_data.authority_set.set_id(),
			authority_set: persistent_data.authority_set.clone(),
			consensus_changes: persistent_data.consensus_changes.clone(),
			voter_set_state: persistent_data.set_state.clone(),
		});

		let mut work = VoterWork {
			// `voter` is set to a temporary value and replaced below when
			// calling `rebuild_voter`.
			voter: Box::new(futures::empty()) as Box<_>,
			env,
			voter_commands_rx,
		};
		work.rebuild_voter();
		work
	}

	/// Rebuilds the `self.voter` field using the current authority set
	/// state. This method should be called when we know that the authority set
	/// has changed (e.g. as signalled by a voter command).
	fn rebuild_voter(&mut self) {
		debug!(target: "afg", "{}: Starting new voter with set ID {}", self.env.config.name(), self.env.set_id);

		let authority_id = is_voter(&self.env.voters, &self.env.config.keystore)
			.map(|ap| ap.public())
			.unwrap_or(Default::default());

		telemetry!(CONSENSUS_DEBUG; "afg.starting_new_voter";
			"name" => ?self.env.config.name(),
			"set_id" => ?self.env.set_id,
			"authority_id" => authority_id.to_string(),
		);

		let chain_info = self.env.client.info();
		telemetry!(CONSENSUS_INFO; "afg.authority_set";
			"number" => ?chain_info.chain.finalized_number,
			"hash" => ?chain_info.chain.finalized_hash,
			"authority_id" => authority_id.to_string(),
			"authority_set_id" => ?self.env.set_id,
			"authorities" => {
				let authorities: Vec<String> = self.env.voters.voters()
					.iter().map(|(id, _)| id.to_string()).collect();
				serde_json::to_string(&authorities)
					.expect("authorities is always at least an empty vector; elements are always of type string")
			},
		);

		match &*self.env.voter_set_state.read() {
			VoterSetState::Live { completed_rounds, .. } => {
				let last_finalized = (
					chain_info.chain.finalized_hash,
					chain_info.chain.finalized_number,
				);

				let global_comms = global_communication(
					self.env.set_id,
					&self.env.voters,
					&self.env.client,
					&self.env.network,
					&self.env.config.keystore,
				);

				let last_completed_round = completed_rounds.last();

				let voter = voter::Voter::new(
					self.env.clone(),
					(*self.env.voters).clone(),
					global_comms,
					last_completed_round.number,
					last_completed_round.votes.clone(),
					last_completed_round.base.clone(),
					last_finalized,
				);

				self.voter = Box::new(voter);
			},
			VoterSetState::Paused { .. } =>
				self.voter = Box::new(futures::empty()),
		};
	}

	fn handle_voter_command(
		&mut self,
		command: VoterCommand<Block::Hash, NumberFor<Block>>
	) -> Result<(), Error> {
		match command {
			VoterCommand::ChangeAuthorities(new) => {
				let voters: Vec<String> = new.authorities.iter().map(move |(a, _)| {
					format!("{}", a)
				}).collect();
				telemetry!(CONSENSUS_INFO; "afg.voter_command_change_authorities";
					"number" => ?new.canon_number,
					"hash" => ?new.canon_hash,
					"voters" => ?voters,
					"set_id" => ?new.set_id,
				);

				self.env.update_voter_set_state(|_| {
					// start the new authority set using the block where the
					// set changed (not where the signal happened!) as the base.
					let set_state = VoterSetState::live(
						new.set_id,
						&*self.env.authority_set.inner().read(),
						(new.canon_hash, new.canon_number),
					);

					aux_schema::write_voter_set_state(&*self.env.client, &set_state)?;
					Ok(Some(set_state))
				})?;

				self.env = Arc::new(Environment {
					voters: Arc::new(new.authorities.into_iter().collect()),
					set_id: new.set_id,
					voter_set_state: self.env.voter_set_state.clone(),
					client: self.env.client.clone(),
					api: self.env.api.clone(),
					select_chain: self.env.select_chain.clone(),
					config: self.env.config.clone(),
					authority_set: self.env.authority_set.clone(),
					consensus_changes: self.env.consensus_changes.clone(),
					network: self.env.network.clone(),
					voting_rule: self.env.voting_rule.clone(),
				});

				self.rebuild_voter();
				Ok(())
			}
			VoterCommand::Pause(reason) => {
				info!(target: "afg", "Pausing old validator set: {}", reason);

				// not racing because old voter is shut down.
				self.env.update_voter_set_state(|voter_set_state| {
					let completed_rounds = voter_set_state.completed_rounds();
					let set_state = VoterSetState::Paused { completed_rounds };

					aux_schema::write_voter_set_state(&*self.env.client, &set_state)?;
					Ok(Some(set_state))
				})?;

				self.rebuild_voter();
				Ok(())
			}
		}
	}
}

<<<<<<< HEAD
impl<B, E, Block, N, PRA, RA, SC, VR> Future for VoterWork<B, E, Block, N, RA, PRA, SC, VR>
=======
impl<B, E, Block, RA, SC, VR> Future for VoterWork<B, E, Block, RA, SC, VR>
>>>>>>> 40a16efe
where
	Block: BlockT<Hash=H256>,
	NumberFor<Block>: BlockNumberOps,
	RA: Send + Sync + 'static,
	PRA: ProvideRuntimeApi + Send + Sync + 'static,
	PRA::Api: GrandpaApi<Block> + SessionMembership<Block>,
	E: CallExecutor<Block, Blake2Hasher> + Send + Sync + 'static,
	B: Backend<Block, Blake2Hasher> + 'static,
	SC: SelectChain<Block> + 'static,
	VR: VotingRule<Block, Client<B, E, Block, RA>> + Clone + 'static,
{
	type Item = ();
	type Error = Error;

	fn poll(&mut self) -> Poll<Self::Item, Self::Error> {
		match self.voter.poll() {
			Ok(Async::NotReady) => {}
			Ok(Async::Ready(())) => {
				// voters don't conclude naturally
				return Err(Error::Safety("GRANDPA voter has concluded.".into()))
			}
			Err(CommandOrError::Error(e)) => {
				// return inner observer error
				return Err(e)
			}
			Err(CommandOrError::VoterCommand(command)) => {
				// some command issued internally
				self.handle_voter_command(command)?;
				futures::task::current().notify();
			}
		}

		match self.voter_commands_rx.poll() {
			Ok(Async::NotReady) => {}
			Err(_) => {
				// the `voter_commands_rx` stream should not fail.
				return Ok(Async::Ready(()))
			}
			Ok(Async::Ready(None)) => {
				// the `voter_commands_rx` stream should never conclude since it's never closed.
				return Ok(Async::Ready(()))
			}
			Ok(Async::Ready(Some(command))) => {
				// some command issued externally
				self.handle_voter_command(command)?;
				futures::task::current().notify();
			}
		}

		Ok(Async::NotReady)
	}
}

#[deprecated(since = "1.1.0", note = "Please switch to run_grandpa_voter.")]
<<<<<<< HEAD
pub fn run_grandpa<B, E, Block: BlockT<Hash=H256>, N, RA, PRA, SC, VR, X>(
	grandpa_params: GrandpaParams<B, E, Block, N, RA, PRA, SC, VR, X>,
) -> sp_blockchain::Result<impl Future<Item=(),Error=()> + Send + 'static> where
=======
pub fn run_grandpa<B, E, Block: BlockT<Hash=H256>, N, RA, SC, VR, X, Sp>(
	grandpa_params: GrandpaParams<B, E, Block, N, RA, SC, VR, X, Sp>,
) -> ::sp_blockchain::Result<impl Future<Item=(),Error=()> + Send + 'static> where
>>>>>>> 40a16efe
	Block::Hash: Ord,
	B: Backend<Block, Blake2Hasher> + 'static,
	E: CallExecutor<Block, Blake2Hasher> + Send + Sync + 'static,
	N: Network<Block> + Send + Clone + 'static,
	SC: SelectChain<Block> + 'static,
	NumberFor<Block>: BlockNumberOps,
	DigestFor<Block>: Encode,
	RA: Send + Sync + 'static,
	PRA: ProvideRuntimeApi + Send + Sync + 'static,
	PRA::Api: GrandpaApi<Block> + SessionMembership<Block>,
	VR: VotingRule<Block, Client<B, E, Block, RA>> + Clone + 'static,
	X: futures03::Future<Output=()> + Clone + Send + Unpin + 'static,
	Sp: futures03::task::Spawn + 'static,
{
	run_grandpa_voter(grandpa_params)
}

/// When GRANDPA is not initialized we still need to register the finality
/// tracker inherent provider which might be expected by the runtime for block
/// authoring. Additionally, we register a gossip message validator that
/// discards all GRANDPA messages (otherwise, we end up banning nodes that send
/// us a `Neighbor` message, since there is no registered gossip validator for
/// the engine id defined in the message.)
pub fn setup_disabled_grandpa<B, E, Block: BlockT<Hash=H256>, RA, N>(
	client: Arc<Client<B, E, Block, RA>>,
	inherent_data_providers: &InherentDataProviders,
	network: N,
) -> Result<(), sp_consensus::Error> where
	B: Backend<Block, Blake2Hasher> + 'static,
	E: CallExecutor<Block, Blake2Hasher> + Send + Sync + 'static,
	RA: Send + Sync + 'static,
	N: Network<Block> + Send + Clone + 'static,
{
	register_finality_tracker_inherent_data_provider(
		client,
		inherent_data_providers,
	)?;

	// We register the GRANDPA protocol so that we don't consider it an anomaly
	// to receive GRANDPA messages on the network. We don't process the
	// messages.
	network.register_notifications_protocol(communication::GRANDPA_ENGINE_ID);

	Ok(())
}

/// Checks if this node is a voter in the given voter set.
///
/// Returns the key pair of the node that is being used in the current voter set or `None`.
fn is_voter(
	voters: &Arc<VoterSet<AuthorityId>>,
	keystore: &Option<KeyStorePtr>,
) -> Option<AuthorityPair> {
	match keystore {
		Some(keystore) => voters.voters().iter()
			.find_map(|(p, _)| keystore.read().key_pair::<AuthorityPair>(&p).ok()),
		None => None,
	}
}

/// Returns the authority id of this node, if available.
fn authority_id<'a, I>(
	authorities: &mut I,
	keystore: &Option<KeyStorePtr>,
) -> Option<AuthorityId> where
	I: Iterator<Item = &'a AuthorityId>,
{
	match keystore {
		Some(keystore) => {
			authorities
				.find_map(|p| {
					keystore.read().key_pair::<AuthorityPair>(&p)
						.ok()
						.map(|ap| ap.public())
				})
		}
		None => None,
	}
}<|MERGE_RESOLUTION|>--- conflicted
+++ resolved
@@ -60,20 +60,12 @@
 use sc_client::Client;
 use parity_scale_codec::{Decode, Encode};
 use sp_runtime::generic::BlockId;
-<<<<<<< HEAD
 use sp_runtime::traits::{NumberFor, Block as BlockT, DigestFor, ProvideRuntimeApi, Zero};
-use sp_session::SessionMembership;
-use keystore::KeyStorePtr;
-use inherents::InherentDataProviders;
-use consensus_common::SelectChain;
-use primitives::{H256, Blake2Hasher, Pair};
-=======
-use sp_runtime::traits::{NumberFor, Block as BlockT, DigestFor, Zero};
 use sc_keystore::KeyStorePtr;
 use sp_inherents::InherentDataProviders;
 use sp_consensus::SelectChain;
 use sp_core::{H256, Blake2Hasher, Pair};
->>>>>>> 40a16efe
+use sp_session::SessionMembership;
 use sc_telemetry::{telemetry, CONSENSUS_INFO, CONSENSUS_DEBUG, CONSENSUS_WARN};
 use serde_json;
 
@@ -113,11 +105,7 @@
 use import::GrandpaBlockImport;
 use until_imported::UntilGlobalMessageBlocksImported;
 use communication::NetworkBridge;
-<<<<<<< HEAD
-use fg_primitives::{AuthorityList, AuthorityPair, AuthoritySignature, GrandpaApi, SetId};
-=======
-use sp_finality_grandpa::{AuthorityList, AuthorityPair, AuthoritySignature, SetId};
->>>>>>> 40a16efe
+use sp_finality_grandpa::{AuthorityList, AuthorityPair, AuthoritySignature, GrandpaApi, SetId};
 
 // Re-export these two because it's just so damn convenient.
 pub use sp_finality_grandpa::{AuthorityId, ScheduledChange};
@@ -126,12 +114,8 @@
 mod tests;
 
 /// A GRANDPA message for a substrate chain.
-<<<<<<< HEAD
-pub type Message<Block> = grandpa::Message<<Block as BlockT>::Hash, NumberFor<Block>>;
-
-=======
 pub type Message<Block> = finality_grandpa::Message<<Block as BlockT>::Hash, NumberFor<Block>>;
->>>>>>> 40a16efe
+
 /// A signed message.
 pub type SignedMessage<Block> = finality_grandpa::SignedMessage<
 	<Block as BlockT>::Hash,
@@ -542,11 +526,7 @@
 }
 
 /// Parameters used to run Grandpa.
-<<<<<<< HEAD
-pub struct GrandpaParams<B, E, Block: BlockT<Hash=H256>, N, RA, PRA, SC, VR, X> {
-=======
-pub struct GrandpaParams<B, E, Block: BlockT<Hash=H256>, N, RA, SC, VR, X, Sp> {
->>>>>>> 40a16efe
+pub struct GrandpaParams<B, E, Block: BlockT<Hash=H256>, N, RA, PRA, SC, VR, X, Sp> {
 	/// Configuration for the GRANDPA service.
 	pub config: Config,
 	/// A link to the block import worker.
@@ -567,13 +547,8 @@
 
 /// Run a GRANDPA voter as a task. Provide configuration and a link to a
 /// block import worker that has already been instantiated with `block_import`.
-<<<<<<< HEAD
-pub fn run_grandpa_voter<B, E, Block: BlockT<Hash=H256>, N, RA, PRA, SC, VR, X>(
-	grandpa_params: GrandpaParams<B, E, Block, N, RA, PRA, SC, VR, X>,
-=======
-pub fn run_grandpa_voter<B, E, Block: BlockT<Hash=H256>, N, RA, SC, VR, X, Sp>(
-	grandpa_params: GrandpaParams<B, E, Block, N, RA, SC, VR, X, Sp>,
->>>>>>> 40a16efe
+pub fn run_grandpa_voter<B, E, Block: BlockT<Hash=H256>, N, RA, PRA, SC, VR, X, Sp>(
+	grandpa_params: GrandpaParams<B, E, Block, N, RA, PRA, SC, VR, X, Sp>,
 ) -> sp_blockchain::Result<impl Future<Item=(),Error=()> + Send + 'static> where
 	Block::Hash: Ord,
 	B: Backend<Block, Blake2Hasher> + 'static,
@@ -675,23 +650,13 @@
 
 /// Future that powers the voter.
 #[must_use]
-<<<<<<< HEAD
-struct VoterWork<B, E, Block: BlockT, N: Network<Block>, RA, PRA, SC, VR> {
+struct VoterWork<B, E, Block: BlockT, RA, PRA, SC, VR> {
 	voter: Box<dyn Future<Item = (), Error = CommandOrError<Block::Hash, NumberFor<Block>>> + Send>,
-	env: Arc<Environment<B, E, Block, N, RA, PRA, SC, VR>>,
+	env: Arc<Environment<B, E, Block, RA, PRA, SC, VR>>,
 	voter_commands_rx: mpsc::UnboundedReceiver<VoterCommand<Block::Hash, NumberFor<Block>>>,
 }
 
-impl<B, E, Block, N, RA, PRA, SC, VR> VoterWork<B, E, Block, N, RA, PRA, SC, VR>
-=======
-struct VoterWork<B, E, Block: BlockT, RA, SC, VR> {
-	voter: Box<dyn Future<Item = (), Error = CommandOrError<Block::Hash, NumberFor<Block>>> + Send>,
-	env: Arc<Environment<B, E, Block, RA, SC, VR>>,
-	voter_commands_rx: mpsc::UnboundedReceiver<VoterCommand<Block::Hash, NumberFor<Block>>>,
-}
-
-impl<B, E, Block, RA, SC, VR> VoterWork<B, E, Block, RA, SC, VR>
->>>>>>> 40a16efe
+impl<B, E, Block, RA, PRA, SC, VR> VoterWork<B, E, Block, RA, PRA, SC, VR>
 where
 	Block: BlockT<Hash=H256>,
 	NumberFor<Block>: BlockNumberOps,
@@ -869,11 +834,7 @@
 	}
 }
 
-<<<<<<< HEAD
-impl<B, E, Block, N, PRA, RA, SC, VR> Future for VoterWork<B, E, Block, N, RA, PRA, SC, VR>
-=======
-impl<B, E, Block, RA, SC, VR> Future for VoterWork<B, E, Block, RA, SC, VR>
->>>>>>> 40a16efe
+impl<B, E, Block, RA, PRA, SC, VR> Future for VoterWork<B, E, Block, RA, PRA, SC, VR>
 where
 	Block: BlockT<Hash=H256>,
 	NumberFor<Block>: BlockNumberOps,
@@ -928,15 +889,9 @@
 }
 
 #[deprecated(since = "1.1.0", note = "Please switch to run_grandpa_voter.")]
-<<<<<<< HEAD
-pub fn run_grandpa<B, E, Block: BlockT<Hash=H256>, N, RA, PRA, SC, VR, X>(
-	grandpa_params: GrandpaParams<B, E, Block, N, RA, PRA, SC, VR, X>,
-) -> sp_blockchain::Result<impl Future<Item=(),Error=()> + Send + 'static> where
-=======
-pub fn run_grandpa<B, E, Block: BlockT<Hash=H256>, N, RA, SC, VR, X, Sp>(
-	grandpa_params: GrandpaParams<B, E, Block, N, RA, SC, VR, X, Sp>,
+pub fn run_grandpa<B, E, Block: BlockT<Hash=H256>, N, RA, PRA, SC, VR, X, Sp>(
+	grandpa_params: GrandpaParams<B, E, Block, N, RA, PRA, SC, VR, X, Sp>,
 ) -> ::sp_blockchain::Result<impl Future<Item=(),Error=()> + Send + 'static> where
->>>>>>> 40a16efe
 	Block::Hash: Ord,
 	B: Backend<Block, Blake2Hasher> + 'static,
 	E: CallExecutor<Block, Blake2Hasher> + Send + Sync + 'static,
