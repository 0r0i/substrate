--- conflicted
+++ resolved
@@ -40,18 +40,10 @@
 	},
 };
 use state_machine::{
-<<<<<<< HEAD
-	DBValue, Backend as StateBackend, CodeExecutor, ChangesTrieAnchorBlockId,
-	ChangesTrieConfigurationRange, ExecutionStrategy, ExecutionManager,
-	prove_read, prove_child_read,
-	ChangesTrieRootsStorage, ChangesTrieStorage,
-	key_changes, key_changes_proof, OverlayedChanges, NeverOffchainExt,
-=======
 	DBValue, Backend as StateBackend, ChangesTrieAnchorBlockId, ExecutionStrategy, ExecutionManager,
 	prove_read, prove_child_read, ChangesTrieRootsStorage, ChangesTrieStorage,
 	ChangesTrieTransaction, ChangesTrieConfigurationRange, key_changes, key_changes_proof,
 	OverlayedChanges, BackendTrustLevel, StorageProof, merge_storage_proofs,
->>>>>>> 2980dcf3
 };
 use executor::{RuntimeVersion, RuntimeInfo};
 use consensus::{
@@ -563,7 +555,6 @@
 				None => ChangesTrieAnchorBlockId { hash: convert_hash(&last_hash), number: last_number },
 			};
 
-<<<<<<< HEAD
 			let config_range = ChangesTrieConfigurationRange {
 				config: &config,
 				zero: config_zero.clone(),
@@ -575,6 +566,7 @@
 				range_first,
 				&range_anchor,
 				best_number,
+				storage_key.as_ref().map(|x| &x.0[..]),
 				&key.0)
 			.and_then(|r| r.map(|r| r.map(|(block, tx)| (block, tx))).collect::<Result<_, _>>())
 			.map_err(|err| error::Error::ChangesTrieAccessFailed(err))?;
@@ -582,28 +574,6 @@
 		}
 
 		Ok(result)
-=======
-		// FIXME: remove this in https://github.com/paritytech/substrate/pull/3201
-		let config_range = ChangesTrieConfigurationRange {
-			config: &config,
-			zero: Zero::zero(),
-			end: None,
-		};
-
-		key_changes::<Blake2Hasher, _>(
-			config_range,
-			&*storage,
-			first,
-			&ChangesTrieAnchorBlockId {
-				hash: convert_hash(&last_hash),
-				number: last_number,
-			},
-			self.backend.blockchain().info().best_number,
-			storage_key.as_ref().map(|sk| sk.0.as_slice()),
-			&key.0)
-		.and_then(|r| r.map(|r| r.map(|(block, tx)| (block, tx))).collect::<Result<_, _>>())
-		.map_err(|err| error::Error::ChangesTrieAccessFailed(err))
->>>>>>> 2980dcf3
 	}
 
 	/// Get proof for computation of (block, extrinsic) pairs where key has been changed at given blocks range.
@@ -673,12 +643,6 @@
 		}
 
 		impl<'a, Block: BlockT> ChangesTrieStorage<Blake2Hasher, NumberFor<Block>> for AccessedRootsRecorder<'a, Block> {
-<<<<<<< HEAD
-			fn as_roots_storage(&self) -> &ChangesTrieRootsStorage<Blake2Hasher, NumberFor<Block>> {
-				self
-			}
-
-=======
 			fn as_roots_storage(&self) -> &dyn state_machine::ChangesTrieRootsStorage<Blake2Hasher, NumberFor<Block>> {
 				self
 			}
@@ -691,7 +655,6 @@
 				self.storage.with_cached_changed_keys(root, functor)
 			}
 
->>>>>>> 2980dcf3
 			fn get(&self, key: &H256, prefix: Prefix) -> Result<Option<DBValue>, String> {
 				self.storage.get(key, prefix)
 			}
@@ -713,15 +676,7 @@
 			self.backend.blockchain().expect_block_number_from_id(&BlockId::Hash(max))?,
 		);
 
-		// FIXME: remove this in https://github.com/paritytech/substrate/pull/3201
-		let config_range = ChangesTrieConfigurationRange {
-			config: &config,
-			zero: Zero::zero(),
-			end: None,
-		};
-
 		// fetch key changes proof
-<<<<<<< HEAD
 		let mut proof = Vec::new();
 		for (config_zero, config_end, config) in configs {
 			let last_number = self.backend.blockchain()
@@ -740,30 +695,12 @@
 					number: last_number,
 				},
 				max_number,
-				&key.0
+				storage_key.as_ref().map(|x| &x.0[..]),
+				&key.0,
 			)
 			.map_err(|err| error::Error::from(error::Error::ChangesTrieAccessFailed(err)))?;
 			proof.extend(proof_range);
 		}
-=======
-		let first_number = self.backend.blockchain()
-			.expect_block_number_from_id(&BlockId::Hash(first))?;
-		let last_number = self.backend.blockchain()
-			.expect_block_number_from_id(&BlockId::Hash(last))?;
-		let key_changes_proof = key_changes_proof::<Blake2Hasher, _>(
-			config_range,
-			&recording_storage,
-			first_number,
-			&ChangesTrieAnchorBlockId {
-				hash: convert_hash(&last),
-				number: last_number,
-			},
-			max_number,
-			storage_key.as_ref().map(|sk| sk.0.as_slice()),
-			&key.0,
-		)
-		.map_err(|err| error::Error::from(error::Error::ChangesTrieAccessFailed(err)))?;
->>>>>>> 2980dcf3
 
 		// now gather proofs for all changes tries roots that were touched during key_changes_proof
 		// execution AND are unknown (i.e. replaced with CHT) to the requester
@@ -826,7 +763,7 @@
 		first: NumberFor<Block>,
 		last: Block::Hash,
 	) -> error::Result<(
-		&PrunableStateChangesTrieStorage<Block, Blake2Hasher>,
+		&dyn PrunableStateChangesTrieStorage<Block, Blake2Hasher>,
 		Vec<(NumberFor<Block>, Option<(NumberFor<Block>, Block::Hash)>, ChangesTrieConfiguration)>,
 	)> {
 		let storage = match self.backend.changes_trie_storage() {
@@ -1048,18 +985,14 @@
 		}
 
 		// FIXME #1232: correct path logic for when to execute this function
-<<<<<<< HEAD
-		let (storage_update,changes_update,storage_changes) =
-			self.block_execution(&operation.op, &import_headers, origin, hash, parent_hash, body.clone())?;
-=======
 		let (storage_update, changes_update, storage_changes) = self.block_execution(
 			&operation.op,
 			&import_headers,
 			origin,
 			hash,
+			parent_hash,
 			body.clone(),
 		)?;
->>>>>>> 2980dcf3
 
 		let is_new_best = finalized || match fork_choice {
 			ForkChoiceStrategy::LongestChain => import_headers.post().number() > &info.best_number,
@@ -1167,21 +1100,6 @@
 						}),
 					}
 				};
-<<<<<<< HEAD
-				let (_, storage_update, changes_update) = self.executor.call_at_state::<_, _, _, NeverNativeValue, fn() -> _>(
-					transaction_state,
-					&BlockId::Hash(parent_hash),
-					&mut overlay,
-					"Core_execute_block",
-					&<Block as BlockT>::new(import_headers.pre().clone(), body.unwrap_or_default()).encode(),
-					match origin {
-						BlockOrigin::NetworkInitialSync => get_execution_manager(self.execution_strategies().syncing),
-						_ => get_execution_manager(self.execution_strategies().importing),
-					},
-					None,
-					NeverOffchainExt::new(),
-				)?;
-=======
 
 				let encoded_block = <Block as BlockT>::encode_from(
 					import_headers.pre(),
@@ -1191,6 +1109,7 @@
 				let (_, storage_update, changes_update) = self.executor
 					.call_at_state::<_, _, NeverNativeValue, fn() -> _>(
 						transaction_state,
+						&BlockId::Hash(parent_hash),
 						&mut overlay,
 						"Core_execute_block",
 						&encoded_block,
@@ -1203,7 +1122,6 @@
 						None,
 						None,
 					)?;
->>>>>>> 2980dcf3
 
 				overlay.commit_prospective();
 
@@ -3051,7 +2969,7 @@
 
 		// now check that configuration cache works
 		assert_eq!(
-			client.key_changes(1, BlockId::Number(31), &StorageKey(vec![42])).unwrap(),
+			client.key_changes(1, BlockId::Number(31), None, &StorageKey(vec![42])).unwrap(),
 			vec![(30, 0), (27, 0), (25, 0), (24, 0), (11, 0)]
 		);
 	}
