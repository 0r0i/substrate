// Copyright 2017-2020 Parity Technologies (UK) Ltd.
// This file is part of Substrate.

// Substrate is free software: you can redistribute it and/or modify
// it under the terms of the GNU General Public License as published by
// the Free Software Foundation, either version 3 of the License, or
// (at your option) any later version.

// Substrate is distributed in the hope that it will be useful,
// but WITHOUT ANY WARRANTY; without even the implied warranty of
// MERCHANTABILITY or FITNESS FOR A PARTICULAR PURPOSE.  See the
// GNU General Public License for more details.

// You should have received a copy of the GNU General Public License
// along with Substrate.  If not, see <http://www.gnu.org/licenses/>.

//! # Balances Module
//!
//! The Balances module provides functionality for handling accounts and balances.
//!
//! - [`balances::Trait`](./trait.Trait.html)
//! - [`Call`](./enum.Call.html)
//! - [`Module`](./struct.Module.html)
//!
//! ## Overview
//!
//! The Balances module provides functions for:
//!
//! - Getting and setting free balances.
//! - Retrieving total, reserved and unreserved balances.
//! - Repatriating a reserved balance to a beneficiary account that exists.
//! - Transferring a balance between accounts (when not reserved).
//! - Slashing an account balance.
//! - Account creation and removal.
//! - Managing total issuance.
//! - Setting and managing locks.
//!
//! ### Terminology
//!
//! - **Existential Deposit:** The minimum balance required to create or keep an account open. This prevents
//! "dust accounts" from filling storage. When the free plus the reserved balance (i.e. the total balance)
//!   fall below this, then the account is said to be dead; and it loses its functionality as well as any
//!   prior history and all information on it is removed from the chain's state.
//!   No account should ever have a total balance that is strictly between 0 and the existential
//!   deposit (exclusive). If this ever happens, it indicates either a bug in this module or an
//!   erroneous raw mutation of storage.
//!
//! - **Total Issuance:** The total number of units in existence in a system.
//!
//! - **Reaping an account:** The act of removing an account by resetting its nonce. Happens after its
//! total balance has become zero (or, strictly speaking, less than the Existential Deposit).
//!
//! - **Free Balance:** The portion of a balance that is not reserved. The free balance is the only
//!   balance that matters for most operations.
//!
//! - **Reserved Balance:** Reserved balance still belongs to the account holder, but is suspended.
//!   Reserved balance can still be slashed, but only after all the free balance has been slashed.
//!
//! - **Imbalance:** A condition when some funds were credited or debited without equal and opposite accounting
//! (i.e. a difference between total issuance and account balances). Functions that result in an imbalance will
//! return an object of the `Imbalance` trait that can be managed within your runtime logic. (If an imbalance is
//! simply dropped, it should automatically maintain any book-keeping such as total issuance.)
//!
//! - **Lock:** A freeze on a specified amount of an account's free balance until a specified block number. Multiple
//! locks always operate over the same funds, so they "overlay" rather than "stack".
//!
//! ### Implementations
//!
//! The Balances module provides implementations for the following traits. If these traits provide the functionality
//! that you need, then you can avoid coupling with the Balances module.
//!
//! - [`Currency`](../frame_support/traits/trait.Currency.html): Functions for dealing with a
//! fungible assets system.
//! - [`ReservableCurrency`](../frame_support/traits/trait.ReservableCurrency.html):
//! Functions for dealing with assets that can be reserved from an account.
//! - [`LockableCurrency`](../frame_support/traits/trait.LockableCurrency.html): Functions for
//! dealing with accounts that allow liquidity restrictions.
//! - [`Imbalance`](../frame_support/traits/trait.Imbalance.html): Functions for handling
//! imbalances between total issuance in the system and account balances. Must be used when a function
//! creates new funds (e.g. a reward) or destroys some funds (e.g. a system fee).
//! - [`IsDeadAccount`](../frame_system/trait.IsDeadAccount.html): Determiner to say whether a
//! given account is unused.
//!
//! ## Interface
//!
//! ### Dispatchable Functions
//!
//! - `transfer` - Transfer some liquid free balance to another account.
//! - `set_balance` - Set the balances of a given account. The origin of this call must be root.
//!
//! ## Usage
//!
//! The following examples show how to use the Balances module in your custom module.
//!
//! ### Examples from the SRML
//!
//! The Contract module uses the `Currency` trait to handle gas payment, and its types inherit from `Currency`:
//!
//! ```
//! use frame_support::traits::Currency;
//! # pub trait Trait: frame_system::Trait {
//! # 	type Currency: Currency<Self::AccountId>;
//! # }
//!
//! pub type BalanceOf<T> = <<T as Trait>::Currency as Currency<<T as frame_system::Trait>::AccountId>>::Balance;
//! pub type NegativeImbalanceOf<T> = <<T as Trait>::Currency as Currency<<T as frame_system::Trait>::AccountId>>::NegativeImbalance;
//!
//! # fn main() {}
//! ```
//!
//! The Staking module uses the `LockableCurrency` trait to lock a stash account's funds:
//!
//! ```
//! use frame_support::traits::{WithdrawReasons, LockableCurrency};
//! use sp_runtime::traits::Bounded;
//! pub trait Trait: frame_system::Trait {
//! 	type Currency: LockableCurrency<Self::AccountId, Moment=Self::BlockNumber>;
//! }
//! # struct StakingLedger<T: Trait> {
//! # 	stash: <T as frame_system::Trait>::AccountId,
//! # 	total: <<T as Trait>::Currency as frame_support::traits::Currency<<T as frame_system::Trait>::AccountId>>::Balance,
//! # 	phantom: std::marker::PhantomData<T>,
//! # }
//! # const STAKING_ID: [u8; 8] = *b"staking ";
//!
//! fn update_ledger<T: Trait>(
//! 	controller: &T::AccountId,
//! 	ledger: &StakingLedger<T>
//! ) {
//! 	T::Currency::set_lock(
//! 		STAKING_ID,
//! 		&ledger.stash,
//! 		ledger.total,
//! 		WithdrawReasons::all()
//! 	);
//! 	// <Ledger<T>>::insert(controller, ledger); // Commented out as we don't have access to Staking's storage here.
//! }
//! # fn main() {}
//! ```
//!
//! ## Genesis config
//!
//! The Balances module depends on the [`GenesisConfig`](./struct.GenesisConfig.html).
//!
//! ## Assumptions
//!
//! * Total issued balanced of all accounts should be less than `Trait::Balance::max_value()`.

#![cfg_attr(not(feature = "std"), no_std)]

#[cfg(test)]
mod tests_local;
#[cfg(test)]
mod tests_composite;
#[cfg(test)]
#[macro_use]
mod tests;
mod benchmarking;

use sp_std::prelude::*;
use sp_std::{cmp, result, mem, fmt::Debug, ops::BitOr, convert::Infallible};
use sp_io::hashing::twox_64;
use codec::{Codec, Encode, Decode};
use frame_support::{
	StorageValue, Parameter, decl_event, decl_storage, decl_module, decl_error, ensure,
	weights::SimpleDispatchInfo, traits::{
		Currency, OnReapAccount, OnUnbalanced, TryDrop, StoredMap,
		WithdrawReason, WithdrawReasons, LockIdentifier, LockableCurrency, ExistenceRequirement,
		Imbalance, SignedImbalance, ReservableCurrency, Get, ExistenceRequirement::KeepAlive,
		ExistenceRequirement::AllowDeath, IsDeadAccount, BalanceStatus as Status
	}
};
use sp_runtime::{
	RuntimeDebug, DispatchResult, DispatchError,
	traits::{
		Zero, SimpleArithmetic, StaticLookup, Member, CheckedAdd, CheckedSub,
		MaybeSerializeDeserialize, Saturating, Bounded,
	},
};
use frame_system::{self as system, ensure_signed, ensure_root};
use frame_support::storage::migration::{
	get_storage_value, take_storage_value, put_storage_value, StorageIterator, have_storage_value
};

pub use self::imbalances::{PositiveImbalance, NegativeImbalance};

pub trait Subtrait<I: Instance = DefaultInstance>: frame_system::Trait {
	/// The balance of an account.
	type Balance: Parameter + Member + SimpleArithmetic + Codec + Default + Copy +
		MaybeSerializeDeserialize + Debug;

	/// The minimum amount required to keep an account open.
	type ExistentialDeposit: Get<Self::Balance>;

	/// The means of storing the balances of an account.
	type AccountStore: StoredMap<Self::AccountId, AccountData<Self::Balance>>;
}

pub trait Trait<I: Instance = DefaultInstance>: frame_system::Trait {
	/// The balance of an account.
	type Balance: Parameter + Member + SimpleArithmetic + Codec + Default + Copy +
		MaybeSerializeDeserialize + Debug;

	/// Handler for the unbalanced reduction when removing a dust account.
	type DustRemoval: OnUnbalanced<NegativeImbalance<Self, I>>;

	/// The overarching event type.
	type Event: From<Event<Self, I>> + Into<<Self as frame_system::Trait>::Event>;

	/// The minimum amount required to keep an account open.
	type ExistentialDeposit: Get<Self::Balance>;

	/// The means of storing the balances of an account.
	type AccountStore: StoredMap<Self::AccountId, AccountData<Self::Balance>>;
}

impl<T: Trait<I>, I: Instance> Subtrait<I> for T {
	type Balance = T::Balance;
	type ExistentialDeposit = T::ExistentialDeposit;
	type AccountStore = T::AccountStore;
}

decl_event!(
	pub enum Event<T, I: Instance = DefaultInstance> where
		<T as frame_system::Trait>::AccountId,
		<T as Trait<I>>::Balance
	{
		/// An account was created with some free balance.
		Endowed(AccountId, Balance),
		/// An account was removed whose balance was non-zero but below ExistentialDeposit,
		/// resulting in an outright loss.
		DustLost(AccountId, Balance),
		/// Transfer succeeded (from, to, value).
		Transfer(AccountId, AccountId, Balance),
		/// A balance was set by root (who, free, reserved).
		BalanceSet(AccountId, Balance, Balance),
		/// Some amount was deposited (e.g. for transaction fees).
		Deposit(AccountId, Balance),
	}
);

decl_error! {
	pub enum Error for Module<T: Trait<I>, I: Instance> {
		/// Vesting balance too high to send value
		VestingBalance,
		/// Account liquidity restrictions prevent withdrawal
		LiquidityRestrictions,
		/// Got an overflow after adding
		Overflow,
		/// Balance too low to send value
		InsufficientBalance,
		/// Value too low to create account due to existential deposit
		ExistentialDeposit,
		/// Transfer/payment would kill account
		KeepAlive,
		/// A vesting schedule already exists for this account
		ExistingVestingSchedule,
		/// Beneficiary account must pre-exist
		DeadAccount,
	}
}

/// Simplified reasons for withdrawing balance.
#[derive(Encode, Decode, Clone, Copy, PartialEq, Eq, RuntimeDebug)]
pub enum Reasons {
	/// Paying system transaction fees.
	Fee = 0,
	/// Any reason other than paying system transaction fees.
	Misc = 1,
	/// Any reason at all.
	All = 2,
}

impl From<WithdrawReasons> for Reasons {
	fn from(r: WithdrawReasons) -> Reasons {
		if r == WithdrawReasons::from(WithdrawReason::TransactionPayment) {
			Reasons::Fee
		} else if r.contains(WithdrawReason::TransactionPayment) {
			Reasons::All
		} else {
			Reasons::Misc
		}
	}
}

impl BitOr for Reasons {
	type Output = Reasons;
	fn bitor(self, other: Reasons) -> Reasons {
		if self == other { return self }
		Reasons::All
	}
}

/// A single lock on a balance. There can be many of these on an account and they "overlap", so the
/// same balance is frozen by multiple locks.
#[derive(Encode, Decode, Clone, PartialEq, Eq, RuntimeDebug)]
pub struct BalanceLock<Balance> {
	/// An identifier for this lock. Only one lock may be in existence for each identifier.
	pub id: LockIdentifier,
	/// The amount which the free balance may not drop below when this lock is in effect.
	pub amount: Balance,
	/// If true, then the lock remains in effect even for payment of transaction fees.
	pub reasons: Reasons,
}

/// All balance information for an account.
#[derive(Encode, Decode, Clone, PartialEq, Eq, Default, RuntimeDebug)]
pub struct AccountData<Balance> {
	/// Non-reserved part of the balance. There may still be restrictions on this, but it is the
	/// total pool what may in principle be transferred, reserved and used for tipping.
	///
	/// This is the only balance that matters in terms of most operations on tokens. It
	/// alone is used to determine the balance when in the contract execution environment.
	pub free: Balance,
	/// Balance which is reserved and may not be used at all.
	///
	/// This can still get slashed, but gets slashed last of all.
	///
	/// This balance is a 'reserve' balance that other subsystems use in order to set aside tokens
	/// that are still 'owned' by the account holder, but which are suspendable.
	pub reserved: Balance,
	/// The amount that `free` may not drop below when withdrawing for *anything except transaction
	/// fee payment*.
	pub misc_frozen: Balance,
	/// The amount that `free` may not drop below when withdrawing specifically for transaction
	/// fee payment.
	pub fee_frozen: Balance,
}

impl<Balance: Saturating + Copy + Ord> AccountData<Balance> {
	/// How much this account's balance can be reduced for the given `reasons`.
	fn usable(&self, reasons: Reasons) -> Balance {
		self.free.saturating_sub(self.frozen(reasons))
	}
	/// The amount that this account's free balance may not be reduced beyond for the given
	/// `reasons`.
	fn frozen(&self, reasons: Reasons) -> Balance {
		match reasons {
			Reasons::All => self.misc_frozen.max(self.fee_frozen),
			Reasons::Misc => self.misc_frozen,
			Reasons::Fee => self.fee_frozen,
		}
	}
	/// The total balance in this account including any that is reserved and ignoring any frozen.
	fn total(&self) -> Balance {
		self.free.saturating_add(self.reserved)
	}
}

decl_storage! {
	trait Store for Module<T: Trait<I>, I: Instance=DefaultInstance> as Balances {
		/// The total units issued in the system.
		pub TotalIssuance get(fn total_issuance) build(|config: &GenesisConfig<T, I>| {
			config.balances.iter().fold(Zero::zero(), |acc: T::Balance, &(_, n)| acc + n)
		}): T::Balance;

		/// The balance of an account.
		///
		/// NOTE: THIS MAY NEVER BE IN EXISTENCE AND YET HAVE A `total().is_zero()`. If the total
		/// is ever zero, then the entry *MUST* be removed.
		///
		/// NOTE: This is only used in the case that this module is used to store balances.
		pub Account: map hasher(blake2_256) T::AccountId => AccountData<T::Balance>;

		/// Any liquidity locks on some account balances.
		/// NOTE: Should only be accessed when setting, changing and freeing a lock.
		pub Locks get(fn locks): map hasher(blake2_256) T::AccountId => Vec<BalanceLock<T::Balance>>;

		/// True if network has been upgraded to this version.
		///
		/// True for new networks.
		IsUpgraded build(|_: &GenesisConfig<T, I>| true): bool;
	}
	add_extra_genesis {
		config(balances): Vec<(T::AccountId, T::Balance)>;
		// ^^ begin, length, amount liquid at genesis
		build(|config: &GenesisConfig<T, I>| {
			assert!(
				<T as Trait<I>>::ExistentialDeposit::get() > Zero::zero(),
				"The existential deposit should be greater than zero."
			);
			for (_, balance) in &config.balances {
				assert!(
					*balance >= <T as Trait<I>>::ExistentialDeposit::get(),
					"the balance of any account should always be more than existential deposit.",
				)
			}
			for &(ref who, free) in config.balances.iter() {
				T::AccountStore::insert(who, AccountData { free, .. Default::default() });
			}
		});
	}
}

decl_module! {
	pub struct Module<T: Trait<I>, I: Instance = DefaultInstance> for enum Call where origin: T::Origin {
		type Error = Error<T, I>;

		/// The minimum amount required to keep an account open.
		const ExistentialDeposit: T::Balance = T::ExistentialDeposit::get();

		fn deposit_event() = default;

		/// Transfer some liquid free balance to another account.
		///
		/// `transfer` will set the `FreeBalance` of the sender and receiver.
		/// It will decrease the total issuance of the system by the `TransferFee`.
		/// If the sender's account is below the existential deposit as a result
		/// of the transfer, the account will be reaped.
		///
		/// The dispatch origin for this call must be `Signed` by the transactor.
		///
		/// # <weight>
		/// - Dependent on arguments but not critical, given proper implementations for
		///   input config types. See related functions below.
		/// - It contains a limited number of reads and writes internally and no complex computation.
		///
		/// Related functions:
		///
		///   - `ensure_can_withdraw` is always called internally but has a bounded complexity.
		///   - Transferring balances to accounts that did not exist before will cause
		///      `T::OnNewAccount::on_new_account` to be called.
		///   - Removing enough funds from an account will trigger `T::DustRemoval::on_unbalanced`.
		///   - `transfer_keep_alive` works the same way as `transfer`, but has an additional
		///     check that the transfer will not kill the origin account.
		///
		/// # </weight>
		#[weight = SimpleDispatchInfo::FixedNormal(1_000_000)]
		pub fn transfer(
			origin,
			dest: <T::Lookup as StaticLookup>::Source,
			#[compact] value: T::Balance
		) {
			let transactor = ensure_signed(origin)?;
			let dest = T::Lookup::lookup(dest)?;
			<Self as Currency<_>>::transfer(&transactor, &dest, value, ExistenceRequirement::AllowDeath)?;
		}

		/// Set the balances of a given account.
		///
		/// This will alter `FreeBalance` and `ReservedBalance` in storage. it will
		/// also decrease the total issuance of the system (`TotalIssuance`).
		/// If the new free or reserved balance is below the existential deposit,
		/// it will reset the account nonce (`frame_system::AccountNonce`).
		///
		/// The dispatch origin for this call is `root`.
		///
		/// # <weight>
		/// - Independent of the arguments.
		/// - Contains a limited number of reads and writes.
		/// # </weight>
		#[weight = SimpleDispatchInfo::FixedOperational(50_000)]
		fn set_balance(
			origin,
			who: <T::Lookup as StaticLookup>::Source,
			#[compact] new_free: T::Balance,
			#[compact] new_reserved: T::Balance
		) {
			ensure_root(origin)?;
			let who = T::Lookup::lookup(who)?;
			let existential_deposit = T::ExistentialDeposit::get();

			let wipeout = new_free + new_reserved < existential_deposit;
			let new_free = if wipeout { Zero::zero() } else { new_free };
			let new_reserved = if wipeout { Zero::zero() } else { new_reserved };

			let (free, reserved) = Self::mutate_account(&who, |account| {
				if new_free > account.free {
					mem::drop(PositiveImbalance::<T, I>::new(new_free - account.free));
				} else if new_free < account.free {
					mem::drop(NegativeImbalance::<T, I>::new(account.free - new_free));
				}

				if new_reserved > account.reserved {
					mem::drop(PositiveImbalance::<T, I>::new(new_reserved - account.reserved));
				} else if new_reserved < account.reserved {
					mem::drop(NegativeImbalance::<T, I>::new(account.reserved - new_reserved));
				}

				account.free = new_free;
				account.reserved = new_reserved;

				(account.free, account.reserved)
			});
			Self::deposit_event(RawEvent::BalanceSet(who, free, reserved));
		}

		/// Exactly as `transfer`, except the origin must be root and the source account may be
		/// specified.
		#[weight = SimpleDispatchInfo::FixedNormal(1_000_000)]
		pub fn force_transfer(
			origin,
			source: <T::Lookup as StaticLookup>::Source,
			dest: <T::Lookup as StaticLookup>::Source,
			#[compact] value: T::Balance
		) {
			ensure_root(origin)?;
			let source = T::Lookup::lookup(source)?;
			let dest = T::Lookup::lookup(dest)?;
			<Self as Currency<_>>::transfer(&source, &dest, value, ExistenceRequirement::AllowDeath)?;
		}

		/// Same as the [`transfer`] call, but with a check that the transfer will not kill the
		/// origin account.
		///
		/// 99% of the time you want [`transfer`] instead.
		///
		/// [`transfer`]: struct.Module.html#method.transfer
		#[weight = SimpleDispatchInfo::FixedNormal(1_000_000)]
		pub fn transfer_keep_alive(
			origin,
			dest: <T::Lookup as StaticLookup>::Source,
			#[compact] value: T::Balance
		) {
			let transactor = ensure_signed(origin)?;
			let dest = T::Lookup::lookup(dest)?;
			<Self as Currency<_>>::transfer(&transactor, &dest, value, KeepAlive)?;
		}

		fn on_initialize() {
			if !IsUpgraded::<I>::get() {
				IsUpgraded::<I>::put(true);
				Self::do_upgrade();
			}
		}
	}
}

#[derive(Decode)]
struct OldBalanceLock<Balance, BlockNumber> {
	id: LockIdentifier,
	amount: Balance,
	until: BlockNumber,
	reasons: WithdrawReasons,
}

impl<Balance, BlockNumber> OldBalanceLock<Balance, BlockNumber> {
	fn upgraded(self) -> (BalanceLock<Balance>, BlockNumber) {
		(BalanceLock {
			id: self.id,
			amount: self.amount,
			reasons: self.reasons.into(),
		}, self.until)
	}
}

impl<T: Trait<I>, I: Instance> Module<T, I> {
	// PRIVATE MUTABLES

	// Upgrade from the pre-#4649 balances/vesting into the new balances.
	pub fn do_upgrade() {
		sp_runtime::print("Upgrading account balances...");
		// First, migrate from old FreeBalance to new Account.
		// We also move all locks across since only accounts with FreeBalance values have locks.
		// FreeBalance: map T::AccountId => T::Balance
		for (hash, free) in StorageIterator::<T::Balance>::new(b"Balances", b"FreeBalance").drain() {
			let mut account = AccountData { free, ..Default::default() };
			// Locks: map T::AccountId => Vec<BalanceLock>
			let old_locks = get_storage_value::<Vec<OldBalanceLock<T::Balance, T::BlockNumber>>>(b"Balances", b"Locks", &hash);
			if let Some(locks) = old_locks {
				let locks = locks.into_iter()
					.map(|i| {
						let (result, expiry) = i.upgraded();
						if expiry != T::BlockNumber::max_value() {
							// Any `until`s that are not T::BlockNumber::max_value come from
							// democracy and need to be migrated over there.
							// Democracy: Locks get(locks): map T::AccountId => Option<T::BlockNumber>;
							put_storage_value(b"Democracy", b"Locks", &hash, expiry);
						}
						result
					})
					.collect::<Vec<_>>();
				for l in locks.iter() {
					if l.reasons == Reasons::All || l.reasons == Reasons::Misc {
						account.misc_frozen = account.misc_frozen.max(l.amount);
					}
					if l.reasons == Reasons::All || l.reasons == Reasons::Fee {
						account.fee_frozen = account.fee_frozen.max(l.amount);
					}
				}
				put_storage_value(b"Balances", b"Locks", &hash, locks);
			}
			put_storage_value(b"Balances", b"Account", &hash, account);
		}
		// Second, migrate old ReservedBalance into new Account.
		// ReservedBalance: map T::AccountId => T::Balance
		for (hash, reserved) in StorageIterator::<T::Balance>::new(b"Balances", b"ReservedBalance").drain() {
			let mut account = get_storage_value::<AccountData<T::Balance>>(b"Balances", b"Account", &hash).unwrap_or_default();
			account.reserved = reserved;
			put_storage_value(b"Balances", b"Account", &hash, account);
		}

		// Finally, migrate vesting and ensure locks are in place. We will be lazy and just lock
		// for the maximum amount (i.e. at genesis). Users will need to call "vest" to reduce the
		// lock to something sensible.
		// pub Vesting: map T::AccountId => Option<VestingSchedule>;
		for (hash, vesting) in StorageIterator::<(T::Balance, T::Balance, T::BlockNumber)>::new(b"Balances", b"Vesting").drain() {
			let mut account = get_storage_value::<AccountData<T::Balance>>(b"Balances", b"Account", &hash).unwrap_or_default();
			let mut locks = get_storage_value::<Vec<BalanceLock<T::Balance>>>(b"Balances", b"Locks", &hash).unwrap_or_default();
			locks.push(BalanceLock {
				id: *b"vesting ",
				amount: vesting.0.clone(),
				reasons: Reasons::Misc,
			});
			account.misc_frozen = account.misc_frozen.max(vesting.0.clone());
			put_storage_value(b"Vesting", b"Vesting", &hash, vesting);
			put_storage_value(b"Balances", b"Locks", &hash, locks);
			put_storage_value(b"Balances", b"Account", &hash, account);
		}

		for (hash, balances) in StorageIterator::<AccountData<T::Balance>>::new(b"Balances", b"Account").drain() {
			let nonce = take_storage_value::<T::Index>(b"System", b"AccountNonce", &hash).unwrap_or_default();
			let mut refs: system::RefCount = 0;
			// The items in Kusama that would result in a ref count being incremented.
			if have_storage_value(b"Democracy", b"Proxy", &hash) { refs += 1 }
			// We skip Recovered since it's being replaced anyway.
			let mut prefixed_hash = twox_64(&b":session:keys"[..]).to_vec();
			prefixed_hash.extend(&b":session:keys"[..]);
			prefixed_hash.extend(&hash[..]);
			if have_storage_value(b"Session", b"NextKeys", &prefixed_hash) { refs += 1 }
			if have_storage_value(b"Staking", b"Bonded", &hash) { refs += 1 }
			put_storage_value(b"System", b"Account", &hash, (nonce, refs, &balances));
		}
	}

	/// Get the free balance of an account.
	pub fn free_balance(who: impl sp_std::borrow::Borrow<T::AccountId>) -> T::Balance {
		Self::account(who.borrow()).free
	}

	/// Get the balance of an account that can be used for transfers, reservations, or any other
	/// non-locking, non-transaction-fee activity. Will be at most `free_balance`.
	pub fn usable_balance(who: impl sp_std::borrow::Borrow<T::AccountId>) -> T::Balance {
		Self::account(who.borrow()).usable(Reasons::Misc)
	}

	/// Get the balance of an account that can be used for paying transaction fees (not tipping,
	/// or any other kind of fees, though). Will be at most `free_balance`.
	pub fn usable_balance_for_fees(who: impl sp_std::borrow::Borrow<T::AccountId>) -> T::Balance {
		Self::account(who.borrow()).usable(Reasons::Fee)
	}

	/// Get the reserved balance of an account.
	pub fn reserved_balance(who: impl sp_std::borrow::Borrow<T::AccountId>) -> T::Balance {
		Self::account(who.borrow()).reserved
	}

	/// Get both the free and reserved balances of an account.
	fn account(who: &T::AccountId) -> AccountData<T::Balance> {
		T::AccountStore::get(&who)
	}

	/// Places the `free` and `reserved` parts of `new` into `account`. Also does any steps needed
	/// after mutating an account. This includes DustRemoval unbalancing, in the case than the `new`
	/// account's total balance is non-zero but below ED.
	///
	/// Returns the final free balance, iff the account was previously of total balance zero, known
	/// as its "endowment".
	fn post_mutation(
		who: &T::AccountId,
		new: AccountData<T::Balance>,
	) -> Option<AccountData<T::Balance>> {
		let total = new.total();
		if total < T::ExistentialDeposit::get() {
			if !total.is_zero() {
				T::DustRemoval::on_unbalanced(NegativeImbalance::new(total));
				Self::deposit_event(RawEvent::DustLost(who.clone(), total));
			}
			None
		} else {
			Some(new)
		}
	}

	/// Mutate an account to some new value, or delete it entirely with `None`. Will enforce
	/// `ExistentialDeposit` law, annulling the account as needed.
	///
	/// NOTE: Doesn't do any preparatory work for creating a new account, so should only be used
	/// when it is known that the account already exists.
	///
	/// NOTE: LOW-LEVEL: This will not attempt to maintain total issuance. It is expected that
	/// the caller will do this.
	fn mutate_account<R>(
		who: &T::AccountId,
		f: impl FnOnce(&mut AccountData<T::Balance>) -> R
	) -> R {
		Self::try_mutate_account(who, |a| -> Result<R, Infallible> { Ok(f(a)) })
			.expect("Error is infallible; qed")
	}

	/// Mutate an account to some new value, or delete it entirely with `None`. Will enforce
	/// `ExistentialDeposit` law, annulling the account as needed. This will do nothing if the
	/// result of `f` is an `Err`.
	///
	/// NOTE: Doesn't do any preparatory work for creating a new account, so should only be used
	/// when it is known that the account already exists.
	///
	/// NOTE: LOW-LEVEL: This will not attempt to maintain total issuance. It is expected that
	/// the caller will do this.
	fn try_mutate_account<R, E>(
		who: &T::AccountId,
		f: impl FnOnce(&mut AccountData<T::Balance>) -> Result<R, E>
	) -> Result<R, E> {
		T::AccountStore::try_mutate_exists(who, |maybe_account| {
			let mut account = maybe_account.take().unwrap_or_default();
			let was_zero = account.total().is_zero();
			f(&mut account).map(move |result| {
				let maybe_endowed = if was_zero { Some(account.free) } else { None };
				*maybe_account = Self::post_mutation(who, account);
				(maybe_endowed, result)
			})
		}).map(|(maybe_endowed, result)| {
			if let Some(endowed) = maybe_endowed {
				Self::deposit_event(RawEvent::Endowed(who.clone(), endowed));
			}
			result
		})
	}

	/// Update the account entry for `who`, given the locks.
	fn update_locks(who: &T::AccountId, locks: &[BalanceLock<T::Balance>]) {
		Self::mutate_account(who, |b| {
			b.misc_frozen = Zero::zero();
			b.fee_frozen = Zero::zero();
			for l in locks.iter() {
				if l.reasons == Reasons::All || l.reasons == Reasons::Misc {
					b.misc_frozen = b.misc_frozen.max(l.amount);
				}
				if l.reasons == Reasons::All || l.reasons == Reasons::Fee {
					b.fee_frozen = b.fee_frozen.max(l.amount);
				}
			}
		});

<<<<<<< HEAD
		let existed = Locks::<T, I>::contains_key(who);
		if locks.is_empty() {
			Locks::<T, I>::remove(who);
			if existed {
				// TODO: use Locks::<T, I>::hashed_key
				system::Module::<T>::dec_ref(who);
			}
		} else {
			Locks::<T, I>::insert(who, locks);
			if !existed {
				system::Module::<T>::inc_ref(who);
			}
		}
=======
impl<T: Trait<I>, I: Instance> OnReapAccount<T::AccountId> for Module<T, I> {
	fn on_reap_account(who: &T::AccountId) {
		Locks::<T, I>::remove(who);
		Account::<T, I>::remove(who);
>>>>>>> cc6edb87
	}
}

// wrapping these imbalances in a private module is necessary to ensure absolute privacy
// of the inner member.
mod imbalances {
	use super::{
		result, Subtrait, DefaultInstance, Imbalance, Trait, Zero, Instance, Saturating,
		StorageValue, TryDrop,
	};
	use sp_std::mem;

	/// Opaque, move-only struct with private fields that serves as a token denoting that
	/// funds have been created without any equal and opposite accounting.
	#[must_use]
	pub struct PositiveImbalance<T: Subtrait<I>, I: Instance=DefaultInstance>(T::Balance);

	impl<T: Subtrait<I>, I: Instance> PositiveImbalance<T, I> {
		/// Create a new positive imbalance from a balance.
		pub fn new(amount: T::Balance) -> Self {
			PositiveImbalance(amount)
		}
	}

	/// Opaque, move-only struct with private fields that serves as a token denoting that
	/// funds have been destroyed without any equal and opposite accounting.
	#[must_use]
	pub struct NegativeImbalance<T: Subtrait<I>, I: Instance=DefaultInstance>(T::Balance);

	impl<T: Subtrait<I>, I: Instance> NegativeImbalance<T, I> {
		/// Create a new negative imbalance from a balance.
		pub fn new(amount: T::Balance) -> Self {
			NegativeImbalance(amount)
		}
	}

	impl<T: Trait<I>, I: Instance> TryDrop for PositiveImbalance<T, I> {
		fn try_drop(self) -> result::Result<(), Self> {
			self.drop_zero()
		}
	}

	impl<T: Trait<I>, I: Instance> Imbalance<T::Balance> for PositiveImbalance<T, I> {
		type Opposite = NegativeImbalance<T, I>;

		fn zero() -> Self {
			Self(Zero::zero())
		}
		fn drop_zero(self) -> result::Result<(), Self> {
			if self.0.is_zero() {
				Ok(())
			} else {
				Err(self)
			}
		}
		fn split(self, amount: T::Balance) -> (Self, Self) {
			let first = self.0.min(amount);
			let second = self.0 - first;

			mem::forget(self);
			(Self(first), Self(second))
		}
		fn merge(mut self, other: Self) -> Self {
			self.0 = self.0.saturating_add(other.0);
			mem::forget(other);

			self
		}
		fn subsume(&mut self, other: Self) {
			self.0 = self.0.saturating_add(other.0);
			mem::forget(other);
		}
		fn offset(self, other: Self::Opposite) -> result::Result<Self, Self::Opposite> {
			let (a, b) = (self.0, other.0);
			mem::forget((self, other));

			if a >= b {
				Ok(Self(a - b))
			} else {
				Err(NegativeImbalance::new(b - a))
			}
		}
		fn peek(&self) -> T::Balance {
			self.0.clone()
		}
	}

	impl<T: Trait<I>, I: Instance> TryDrop for NegativeImbalance<T, I> {
		fn try_drop(self) -> result::Result<(), Self> {
			self.drop_zero()
		}
	}

	impl<T: Trait<I>, I: Instance> Imbalance<T::Balance> for NegativeImbalance<T, I> {
		type Opposite = PositiveImbalance<T, I>;

		fn zero() -> Self {
			Self(Zero::zero())
		}
		fn drop_zero(self) -> result::Result<(), Self> {
			if self.0.is_zero() {
				Ok(())
			} else {
				Err(self)
			}
		}
		fn split(self, amount: T::Balance) -> (Self, Self) {
			let first = self.0.min(amount);
			let second = self.0 - first;

			mem::forget(self);
			(Self(first), Self(second))
		}
		fn merge(mut self, other: Self) -> Self {
			self.0 = self.0.saturating_add(other.0);
			mem::forget(other);

			self
		}
		fn subsume(&mut self, other: Self) {
			self.0 = self.0.saturating_add(other.0);
			mem::forget(other);
		}
		fn offset(self, other: Self::Opposite) -> result::Result<Self, Self::Opposite> {
			let (a, b) = (self.0, other.0);
			mem::forget((self, other));

			if a >= b {
				Ok(Self(a - b))
			} else {
				Err(PositiveImbalance::new(b - a))
			}
		}
		fn peek(&self) -> T::Balance {
			self.0.clone()
		}
	}

	impl<T: Subtrait<I>, I: Instance> Drop for PositiveImbalance<T, I> {
		/// Basic drop handler will just square up the total issuance.
		fn drop(&mut self) {
			<super::TotalIssuance<super::ElevatedTrait<T, I>, I>>::mutate(
				|v| *v = v.saturating_add(self.0)
			);
		}
	}

	impl<T: Subtrait<I>, I: Instance> Drop for NegativeImbalance<T, I> {
		/// Basic drop handler will just square up the total issuance.
		fn drop(&mut self) {
			<super::TotalIssuance<super::ElevatedTrait<T, I>, I>>::mutate(
				|v| *v = v.saturating_sub(self.0)
			);
		}
	}
}

// TODO: #2052
// Somewhat ugly hack in order to gain access to module's `increase_total_issuance_by`
// using only the Subtrait (which defines only the types that are not dependent
// on Positive/NegativeImbalance). Subtrait must be used otherwise we end up with a
// circular dependency with Trait having some types be dependent on PositiveImbalance<Trait>
// and PositiveImbalance itself depending back on Trait for its Drop impl (and thus
// its type declaration).
// This works as long as `increase_total_issuance_by` doesn't use the Imbalance
// types (basically for charging fees).
// This should eventually be refactored so that the type item that
// depends on the Imbalance type (DustRemoval) is placed in its own SRML module.
struct ElevatedTrait<T: Subtrait<I>, I: Instance>(T, I);
impl<T: Subtrait<I>, I: Instance> Clone for ElevatedTrait<T, I> {
	fn clone(&self) -> Self { unimplemented!() }
}
impl<T: Subtrait<I>, I: Instance> PartialEq for ElevatedTrait<T, I> {
	fn eq(&self, _: &Self) -> bool { unimplemented!() }
}
impl<T: Subtrait<I>, I: Instance> Eq for ElevatedTrait<T, I> {}
impl<T: Subtrait<I>, I: Instance> frame_system::Trait for ElevatedTrait<T, I> {
	type Origin = T::Origin;
	type Call = T::Call;
	type Index = T::Index;
	type BlockNumber = T::BlockNumber;
	type Hash = T::Hash;
	type Hashing = T::Hashing;
	type AccountId = T::AccountId;
	type Lookup = T::Lookup;
	type Header = T::Header;
	type Event = ();
	type BlockHashCount = T::BlockHashCount;
	type MaximumBlockWeight = T::MaximumBlockWeight;
	type MaximumBlockLength = T::MaximumBlockLength;
	type AvailableBlockRatio = T::AvailableBlockRatio;
	type Version = T::Version;
	type ModuleToIndex = T::ModuleToIndex;
	type OnNewAccount = T::OnNewAccount;
	type OnReapAccount = T::OnReapAccount;
	type AccountData = T::AccountData;
}
impl<T: Subtrait<I>, I: Instance> Trait<I> for ElevatedTrait<T, I> {
	type Balance = T::Balance;
	type Event = ();
	type DustRemoval = ();
	type ExistentialDeposit = T::ExistentialDeposit;
	type AccountStore = T::AccountStore;
}

impl<T: Trait<I>, I: Instance> Currency<T::AccountId> for Module<T, I> where
	T::Balance: MaybeSerializeDeserialize + Debug
{
	type Balance = T::Balance;
	type PositiveImbalance = PositiveImbalance<T, I>;
	type NegativeImbalance = NegativeImbalance<T, I>;

	fn total_balance(who: &T::AccountId) -> Self::Balance {
		Self::account(who).total()
	}

	// Check if `value` amount of free balance can be slashed from `who`.
	fn can_slash(who: &T::AccountId, value: Self::Balance) -> bool {
		if value.is_zero() { return true }
		Self::free_balance(who) >= value
	}

	fn total_issuance() -> Self::Balance {
		<TotalIssuance<T, I>>::get()
	}

	fn minimum_balance() -> Self::Balance {
		T::ExistentialDeposit::get()
	}

	// Burn funds from the total issuance, returning a positive imbalance for the amount burned.
	// Is a no-op if amount to be burned is zero.
	fn burn(mut amount: Self::Balance) -> Self::PositiveImbalance {
		if amount.is_zero() { return PositiveImbalance::zero() }
		<TotalIssuance<T, I>>::mutate(|issued| {
			*issued = issued.checked_sub(&amount).unwrap_or_else(|| {
				amount = *issued;
				Zero::zero()
			});
		});
		PositiveImbalance::new(amount)
	}

	// Create new funds into the total issuance, returning a negative imbalance
	// for the amount issued.
	// Is a no-op if amount to be issued it zero.
	fn issue(mut amount: Self::Balance) -> Self::NegativeImbalance {
		if amount.is_zero() { return NegativeImbalance::zero() }
		<TotalIssuance<T, I>>::mutate(|issued|
			*issued = issued.checked_add(&amount).unwrap_or_else(|| {
				amount = Self::Balance::max_value() - *issued;
				Self::Balance::max_value()
			})
		);
		NegativeImbalance::new(amount)
	}

	fn free_balance(who: &T::AccountId) -> Self::Balance {
		Self::account(who).free
	}

	// Ensure that an account can withdraw from their free balance given any existing withdrawal
	// restrictions like locks and vesting balance.
	// Is a no-op if amount to be withdrawn is zero.
	//
	// # <weight>
	// Despite iterating over a list of locks, they are limited by the number of
	// lock IDs, which means the number of runtime modules that intend to use and create locks.
	// # </weight>
	fn ensure_can_withdraw(
		who: &T::AccountId,
		amount: T::Balance,
		reasons: WithdrawReasons,
		new_balance: T::Balance,
	) -> DispatchResult {
		if amount.is_zero() { return Ok(()) }
		let min_balance = Self::account(who).frozen(reasons.into());
		ensure!(new_balance >= min_balance, Error::<T, I>::LiquidityRestrictions);
		Ok(())
	}

	// Transfer some free balance from `transactor` to `dest`, respecting existence requirements.
	// Is a no-op if value to be transferred is zero or the `transactor` is the same as `dest`.
	fn transfer(
		transactor: &T::AccountId,
		dest: &T::AccountId,
		value: Self::Balance,
		existence_requirement: ExistenceRequirement,
	) -> DispatchResult {
		if value.is_zero() || transactor == dest { return Ok(()) }

		Self::try_mutate_account(dest, |to_account| -> DispatchResult {
			Self::try_mutate_account(transactor, |from_account| -> DispatchResult {
				from_account.free = from_account.free.checked_sub(&value)
					.ok_or(Error::<T, I>::InsufficientBalance)?;

				// NOTE: total stake being stored in the same type means that this could never overflow
				// but better to be safe than sorry.
				to_account.free = to_account.free.checked_add(&value).ok_or(Error::<T, I>::Overflow)?;

				let ed = T::ExistentialDeposit::get();
				ensure!(to_account.total() >= ed, Error::<T, I>::ExistentialDeposit);

				Self::ensure_can_withdraw(
					transactor,
					value,
					WithdrawReason::Transfer.into(),
					from_account.free,
				)?;

				let allow_death = existence_requirement == ExistenceRequirement::AllowDeath;
				let allow_death = allow_death && system::Module::<T>::allow_death(transactor);
				ensure!(allow_death || from_account.free >= ed, Error::<T, I>::KeepAlive);

				Ok(())
			})
		})?;

		// Emit transfer event.
		Self::deposit_event(RawEvent::Transfer(transactor.clone(), dest.clone(), value));

		Ok(())
	}

	/// Slash a target account `who`, returning the negative imbalance created and any left over
	/// amount that could not be slashed.
	///
	/// Is a no-op if `value` to be slashed is zero.
	///
	/// NOTE: `slash()` prefers free balance, but assumes that reserve balance can be drawn
	/// from in extreme circumstances. `can_slash()` should be used prior to `slash()` to avoid having
	/// to draw from reserved funds, however we err on the side of punishment if things are inconsistent
	/// or `can_slash` wasn't used appropriately.
	fn slash(
		who: &T::AccountId,
		value: Self::Balance
	) -> (Self::NegativeImbalance, Self::Balance) {
		if value.is_zero() { return (NegativeImbalance::zero(), Zero::zero()) }

		Self::mutate_account(who, |account| {
			let free_slash = cmp::min(account.free, value);
			account.free -= free_slash;

			let remaining_slash = value - free_slash;
			if !remaining_slash.is_zero() {
				let reserved_slash = cmp::min(account.reserved, remaining_slash);
				account.reserved -= reserved_slash;
				(NegativeImbalance::new(free_slash + reserved_slash), remaining_slash - reserved_slash)
			} else {
				(NegativeImbalance::new(value), Zero::zero())
			}
		})
	}

	/// Deposit some `value` into the free balance of an existing target account `who`.
	///
	/// Is a no-op if the `value` to be deposited is zero.
	fn deposit_into_existing(
		who: &T::AccountId,
		value: Self::Balance
	) -> Result<Self::PositiveImbalance, DispatchError> {
		if value.is_zero() { return Ok(PositiveImbalance::zero()) }

		Self::try_mutate_account(who, |account| -> Result<Self::PositiveImbalance, DispatchError> {
			ensure!(!account.total().is_zero(), Error::<T, I>::DeadAccount);
			account.free = account.free.checked_add(&value).ok_or(Error::<T, I>::Overflow)?;
			Ok(PositiveImbalance::new(value))
		})
	}

	/// Deposit some `value` into the free balance of `who`, possibly creating a new account.
	///
	/// This function is a no-op if:
	/// - the `value` to be deposited is zero; or
	/// - if the `value` to be deposited is less than the ED and the account does not yet exist; or
	/// - `value` is so large it would cause the balance of `who` to overflow.
	fn deposit_creating(
		who: &T::AccountId,
		value: Self::Balance,
	) -> Self::PositiveImbalance {
		if value.is_zero() { return Self::PositiveImbalance::zero() }

		Self::try_mutate_account(who, |account| -> Result<Self::PositiveImbalance, Self::PositiveImbalance> {
			// bail if not yet created and this operation wouldn't be enough to create it.
			let ed = T::ExistentialDeposit::get();
			ensure!(value >= ed || !account.total().is_zero(), Self::PositiveImbalance::zero());

			// defensive only: overflow should never happen, however in case it does, then this
			// operation is a no-op.
			account.free = account.free.checked_add(&value).ok_or(Self::PositiveImbalance::zero())?;

			Ok(PositiveImbalance::new(value))
		}).unwrap_or_else(|x| x)
	}

	/// Withdraw some free balance from an account, respecting existence requirements.
	///
	/// Is a no-op if value to be withdrawn is zero.
	fn withdraw(
		who: &T::AccountId,
		value: Self::Balance,
		reasons: WithdrawReasons,
		liveness: ExistenceRequirement,
	) -> result::Result<Self::NegativeImbalance, DispatchError> {
		if value.is_zero() { return Ok(NegativeImbalance::zero()); }

		Self::try_mutate_account(who, |account|
			-> Result<Self::NegativeImbalance, DispatchError>
		{
			let new_free_account = account.free.checked_sub(&value)
				.ok_or(Error::<T, I>::InsufficientBalance)?;

			// bail if we need to keep the account alive and this would kill it.
			let ed = T::ExistentialDeposit::get();
			let would_be_dead = new_free_account + account.reserved < ed;
			let would_kill = would_be_dead && account.free + account.reserved >= ed;
			ensure!(liveness == AllowDeath || !would_kill, Error::<T, I>::KeepAlive);

			Self::ensure_can_withdraw(who, value, reasons, new_free_account)?;

			account.free = new_free_account;

			Ok(NegativeImbalance::new(value))
		})
	}

	/// Force the new free balance of a target account `who` to some new value `balance`.
	fn make_free_balance_be(who: &T::AccountId, value: Self::Balance)
		-> SignedImbalance<Self::Balance, Self::PositiveImbalance>
	{
		Self::try_mutate_account(who, |account|
			-> Result<SignedImbalance<Self::Balance, Self::PositiveImbalance>, ()>
		{
			let ed = T::ExistentialDeposit::get();
			// If we're attempting to set an existing account to less than ED, then
			// bypass the entire operation. It's a no-op if you follow it through, but
			// since this is an instance where we might account for a negative imbalance
			// (in the dust cleaner of set_account) before we account for its actual
			// equal and opposite cause (returned as an Imbalance), then in the
			// instance that there's no other accounts on the system at all, we might
			// underflow the issuance and our arithmetic will be off.
			ensure!(value + account.reserved >= ed || !account.total().is_zero(), ());

			let imbalance = if account.free <= value {
				SignedImbalance::Positive(PositiveImbalance::new(value - account.free))
			} else {
				SignedImbalance::Negative(NegativeImbalance::new(account.free - value))
			};
			account.free = value;
			Ok(imbalance)
		}).unwrap_or(SignedImbalance::Positive(Self::PositiveImbalance::zero()))
	}
}

impl<T: Trait<I>, I: Instance> ReservableCurrency<T::AccountId> for Module<T, I>  where
	T::Balance: MaybeSerializeDeserialize + Debug
{
	/// Check if `who` can reserve `value` from their free balance.
	///
	/// Always `true` if value to be reserved is zero.
	fn can_reserve(who: &T::AccountId, value: Self::Balance) -> bool {
		if value.is_zero() { return true }
		Self::account(who).free
			.checked_sub(&value)
			.map_or(false, |new_balance|
				Self::ensure_can_withdraw(who, value, WithdrawReason::Reserve.into(), new_balance).is_ok()
			)
	}

	fn reserved_balance(who: &T::AccountId) -> Self::Balance {
		Self::account(who).reserved
	}

	/// Move `value` from the free balance from `who` to their reserved balance.
	///
	/// Is a no-op if value to be reserved is zero.
	fn reserve(who: &T::AccountId, value: Self::Balance) -> DispatchResult {
		if value.is_zero() { return Ok(()) }

		Self::try_mutate_account(who, |account| -> DispatchResult {
			account.free = account.free.checked_sub(&value).ok_or(Error::<T, I>::InsufficientBalance)?;
			account.reserved = account.reserved.checked_add(&value).ok_or(Error::<T, I>::Overflow)?;
			Self::ensure_can_withdraw(who, value, WithdrawReason::Reserve.into(), account.free)
		})
	}

	/// Unreserve some funds, returning any amount that was unable to be unreserved.
	///
	/// Is a no-op if the value to be unreserved is zero.
	fn unreserve(who: &T::AccountId, value: Self::Balance) -> Self::Balance {
		if value.is_zero() { return Zero::zero() }

		Self::mutate_account(who, |account| {
			let actual = cmp::min(account.reserved, value);
			account.reserved -= actual;
			// defensive only: this can never fail since total issuance which is at least free+reserved
			// fits into the same datatype.
			account.free = account.free.saturating_add(actual);
			value - actual
		})
	}

	/// Slash from reserved balance, returning the negative imbalance created,
	/// and any amount that was unable to be slashed.
	///
	/// Is a no-op if the value to be slashed is zero.
	fn slash_reserved(
		who: &T::AccountId,
		value: Self::Balance
	) -> (Self::NegativeImbalance, Self::Balance) {
		if value.is_zero() { return (NegativeImbalance::zero(), Zero::zero()) }

		Self::mutate_account(who, |account| {
			// underflow should never happen, but it if does, there's nothing to be done here.
			let actual = cmp::min(account.reserved, value);
			account.reserved -= actual;
			(NegativeImbalance::new(actual), value - actual)
		})
	}

	/// Move the reserved balance of one account into the balance of another, according to `status`.
	///
	/// Is a no-op if:
	/// - the value to be moved is zero; or
	/// - the `slashed` id equal to `beneficiary` and the `status` is `Reserved`.
	fn repatriate_reserved(
		slashed: &T::AccountId,
		beneficiary: &T::AccountId,
		value: Self::Balance,
		status: Status,
	) -> Result<Self::Balance, DispatchError> {
		if value.is_zero() { return Ok(Zero::zero()) }

		if slashed == beneficiary {
			return match status {
				Status::Free => Ok(Self::unreserve(slashed, value)),
				Status::Reserved => Ok(Self::reserved_balance(slashed)),
			};
		}

		Self::try_mutate_account(beneficiary, |to_account| -> Result<Self::Balance, DispatchError> {
			ensure!(!to_account.total().is_zero(), Error::<T, I>::DeadAccount);
			Self::try_mutate_account(slashed, |from_account| -> Result<Self::Balance, DispatchError> {
				let actual = cmp::min(from_account.reserved, value);
				match status {
					Status::Free => to_account.free = to_account.free.checked_add(&actual).ok_or(Error::<T, I>::Overflow)?,
					Status::Reserved => to_account.reserved = to_account.reserved.checked_add(&actual).ok_or(Error::<T, I>::Overflow)?,
				}
				from_account.reserved -= actual;
				Ok(value - actual)
			})
		})
	}
}

/// Implement `OnReapAccount` to remove the local account, if using local account storage.
///
/// NOTE: You probably won't need to use this! This only needs to be "wired in" to System module
/// if you're using the local balance storage. **If you're using the composite system account
/// storage (which is the default in most examples and tests) then there's no need.**
impl<T: Trait<I>, I: Instance> OnReapAccount<T::AccountId> for Module<T, I> {
	fn on_reap_account(who: &T::AccountId) {
		Account::<T, I>::remove(who);
	}
}

impl<T: Trait<I>, I: Instance> LockableCurrency<T::AccountId> for Module<T, I>
where
	T::Balance: MaybeSerializeDeserialize + Debug
{
	type Moment = T::BlockNumber;

	// Set a lock on the balance of `who`.
	// Is a no-op if lock amount is zero or `reasons` `is_none()`.
	fn set_lock(
		id: LockIdentifier,
		who: &T::AccountId,
		amount: T::Balance,
		reasons: WithdrawReasons,
	) {
		if amount.is_zero() || reasons.is_none() { return }
		let mut new_lock = Some(BalanceLock { id, amount, reasons: reasons.into() });
		let mut locks = Self::locks(who).into_iter().filter_map(|l|
			if l.id == id {
				new_lock.take()
			} else {
				Some(l)
			}).collect::<Vec<_>>();
		if let Some(lock) = new_lock {
			locks.push(lock)
		}
		Self::update_locks(who, &locks[..]);
	}

	// Extend a lock on the balance of `who`.
	// Is a no-op if lock amount is zero or `reasons` `is_none()`.
	fn extend_lock(
		id: LockIdentifier,
		who: &T::AccountId,
		amount: T::Balance,
		reasons: WithdrawReasons,
	) {
		if amount.is_zero() || reasons.is_none() { return }
		let mut new_lock = Some(BalanceLock { id, amount, reasons: reasons.into() });
		let mut locks = Self::locks(who).into_iter().filter_map(|l|
			if l.id == id {
				new_lock.take().map(|nl| {
					BalanceLock {
						id: l.id,
						amount: l.amount.max(nl.amount),
						reasons: l.reasons | nl.reasons,
					}
				})
			} else {
				Some(l)
			}).collect::<Vec<_>>();
		if let Some(lock) = new_lock {
			locks.push(lock)
		}
		Self::update_locks(who, &locks[..]);
	}

	fn remove_lock(
		id: LockIdentifier,
		who: &T::AccountId,
	) {
		let mut locks = Self::locks(who);
		locks.retain(|l| l.id != id);
		Self::update_locks(who, &locks[..]);
	}
}

impl<T: Trait<I>, I: Instance> IsDeadAccount<T::AccountId> for Module<T, I> where
	T::Balance: MaybeSerializeDeserialize + Debug
{
	fn is_dead_account(who: &T::AccountId) -> bool {
		// this should always be exactly equivalent to `Self::account(who).total().is_zero()`
		!T::AccountStore::is_explicit(who)
	}
}<|MERGE_RESOLUTION|>--- conflicted
+++ resolved
@@ -732,7 +732,6 @@
 			}
 		});
 
-<<<<<<< HEAD
 		let existed = Locks::<T, I>::contains_key(who);
 		if locks.is_empty() {
 			Locks::<T, I>::remove(who);
@@ -746,12 +745,6 @@
 				system::Module::<T>::inc_ref(who);
 			}
 		}
-=======
-impl<T: Trait<I>, I: Instance> OnReapAccount<T::AccountId> for Module<T, I> {
-	fn on_reap_account(who: &T::AccountId) {
-		Locks::<T, I>::remove(who);
-		Account::<T, I>::remove(who);
->>>>>>> cc6edb87
 	}
 }
 
