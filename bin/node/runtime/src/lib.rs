--- conflicted
+++ resolved
@@ -552,8 +552,6 @@
 	type ForceOrigin = pallet_collective::EnsureProportionMoreThan<_1, _2, AccountId, CouncilCollective>;
 }
 
-<<<<<<< HEAD
-=======
 impl pallet_benchmark::Trait for Runtime {
 	type Event = Event;
 }
@@ -598,7 +596,6 @@
 	}
 }
 
->>>>>>> 1c97bd96
 parameter_types! {
 	pub const ConfigDepositBase: Balance = 5 * DOLLARS;
 	pub const FriendDepositFactor: Balance = 50 * CENTS;
@@ -867,11 +864,8 @@
 		fn dispatch_benchmark(module: Vec<u8>, extrinsic: Vec<u8>, steps: u32, repeat: u32) -> Vec<BenchmarkResults> {
 			match module.as_slice() {
 				b"pallet-identity" | b"identity" => Identity::run_benchmark(extrinsic, steps, repeat),
-<<<<<<< HEAD
 				b"pallet-staking" | b"staking" => Staking::run_benchmark(extrinsic, steps, repeat),
-=======
 				b"pallet-benchmark" | b"benchmark" => Bench::run_benchmark(extrinsic, steps, repeat),
->>>>>>> 1c97bd96
 				_ => return Vec::new(),
 			}
 		}
