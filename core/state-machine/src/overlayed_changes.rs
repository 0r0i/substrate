--- conflicted
+++ resolved
@@ -406,12 +406,7 @@
 		let mut ext = Ext::new(
 			&mut overlay,
 			&backend,
-<<<<<<< HEAD
 			changes_trie_state.as_ref(),
-			crate::NeverOffchainExt::new(),
-=======
-			Some(&changes_trie_storage),
->>>>>>> 2980dcf3
 			None,
 		);
 		const ROOT: [u8; 32] = hex!("39245109cef3758c2eed2ccba8d9b370a917850af3824bc8348d505df2c298fa");
@@ -420,53 +415,6 @@
 	}
 
 	#[test]
-<<<<<<< HEAD
-=======
-	fn changes_trie_configuration_is_saved() {
-		let mut overlay = OverlayedChanges::default();
-		assert!(overlay.changes_trie_config.is_none());
-		assert_eq!(
-			overlay.set_changes_trie_config(
-				ChangesTrieConfig { digest_interval: 4, digest_levels: 1, },
-			),
-			true,
-		);
-		assert!(overlay.changes_trie_config.is_some());
-	}
-
-	#[test]
-	fn changes_trie_configuration_is_saved_twice() {
-		let mut overlay = OverlayedChanges::default();
-		assert!(overlay.changes_trie_config.is_none());
-		assert_eq!(overlay.set_changes_trie_config(ChangesTrieConfig {
-			digest_interval: 4, digest_levels: 1,
-		}), true);
-		overlay.set_extrinsic_index(0);
-		overlay.set_storage(vec![1], Some(vec![2]));
-		assert_eq!(overlay.set_changes_trie_config(ChangesTrieConfig {
-			digest_interval: 4, digest_levels: 1,
-		}), true);
-		assert_eq!(
-			strip_extrinsic_index(&overlay.prospective.top),
-			vec![
-				(vec![1], OverlayedValue { value: Some(vec![2]), extrinsics: Some(vec![0].into_iter().collect()) }),
-			].into_iter().collect(),
-		);
-	}
-
-	#[test]
-	fn panics_when_trying_to_save_different_changes_trie_configuration() {
-		let mut overlay = OverlayedChanges::default();
-		assert_eq!(overlay.set_changes_trie_config(ChangesTrieConfig {
-			digest_interval: 4, digest_levels: 1,
-		}), true);
-		assert_eq!(overlay.set_changes_trie_config(ChangesTrieConfig {
-			digest_interval: 2, digest_levels: 1,
-		}), false);
-	}
-
-	#[test]
->>>>>>> 2980dcf3
 	fn extrinsic_changes_are_collected() {
 		let mut overlay = OverlayedChanges::default();
 		overlay.collect_extrinsics(true);
