// Copyright 2017-2019 Parity Technologies (UK) Ltd.
// This file is part of Substrate.

// Substrate is free software: you can redistribute it and/or modify
// it under the terms of the GNU General Public License as published by
// the Free Software Foundation, either version 3 of the License, or
// (at your option) any later version.

// Substrate is distributed in the hope that it will be useful,
// but WITHOUT ANY WARRANTY; without even the implied warranty of
// MERCHANTABILITY or FITNESS FOR A PARTICULAR PURPOSE.  See the
// GNU General Public License for more details.

// You should have received a copy of the GNU General Public License
// along with Substrate.  If not, see <http://www.gnu.org/licenses/>.

//! Test implementation for Externalities.

use std::collections::HashMap;
use std::iter::FromIterator;
use std::marker::PhantomData;
use hash_db::Hasher;
<<<<<<< HEAD
use heapsize::HeapSizeOf;
use crate::backend::{InMemory, Backend};
use primitives::storage::well_known_keys::is_child_storage_key;
=======
use trie::trie_root;
use crate::backend::InMemory;
>>>>>>> 17dcbe6c
use crate::changes_trie::{compute_changes_trie_root, InMemoryStorage as ChangesTrieInMemoryStorage, AnchorBlockId};
use primitives::storage::well_known_keys::{CHANGES_TRIE_CONFIG, CODE, HEAP_PAGES};
use parity_codec::Encode;
use super::{ChildStorageKey, Externalities, OverlayedChanges};

const EXT_NOT_ALLOWED_TO_FAIL: &str = "Externalities not allowed to fail within runtime";

/// Simple HashMap-based Externalities impl.
<<<<<<< HEAD
pub struct TestExternalities<H: Hasher> where H::Out: HeapSizeOf + Ord {
	overlay: OverlayedChanges,
	backend: InMemory<H>,
=======
pub struct TestExternalities<H: Hasher> {
	inner: HashMap<Vec<u8>, Vec<u8>>,
>>>>>>> 17dcbe6c
	changes_trie_storage: ChangesTrieInMemoryStorage<H>,
	_hasher: PhantomData<H>,
}

<<<<<<< HEAD
impl<H: Hasher> TestExternalities<H> where H::Out: HeapSizeOf + Ord {
=======
impl<H: Hasher> TestExternalities<H> {
>>>>>>> 17dcbe6c
	/// Create a new instance of `TestExternalities`
	pub fn new(inner: HashMap<Vec<u8>, Vec<u8>>) -> Self {
		Self::new_with_code(&[], inner)
	}

	/// Create a new instance of `TestExternalities`
	pub fn new_with_code(code: &[u8], mut inner: HashMap<Vec<u8>, Vec<u8>>) -> Self {
		let mut overlay = OverlayedChanges::default();

		super::set_changes_trie_config(
			&mut overlay,
			inner.get(&CHANGES_TRIE_CONFIG.to_vec()).cloned(),
			false,
		).expect("changes trie configuration is correct in test env; qed");

		inner.insert(HEAP_PAGES.to_vec(), 8u64.encode());
		inner.insert(CODE.to_vec(), code.to_vec());

		let mut t = TestExternalities {
			overlay,
			changes_trie_storage: ChangesTrieInMemoryStorage::new(),
			backend: InMemory::default(),
			_hasher: Default::default(),
		};

		for (key, value) in inner {
			t.insert(key, value);
		}

		t
	}

	/// Insert key/value into backend
	pub fn insert(&mut self, k: Vec<u8>, v: Vec<u8>) {
		self.backend = self.backend.update(vec![(None, k, Some(v))]);
	}

	fn iter_pairs(&self) -> impl Iterator<Item=(Vec<u8>, Vec<u8>)> {
		self.backend.pairs().iter()
			.map(|&(ref k, ref v)| (k.to_vec(), Some(v.to_vec())))
			.chain(self.overlay.committed.top.clone().into_iter().map(|(k, v)| (k, v.value)))
			.chain(self.overlay.prospective.top.clone().into_iter().map(|(k, v)| (k, v.value)))
			.collect::<HashMap<_, _>>()
			.into_iter()
			.filter_map(|(k, maybe_val)| maybe_val.map(|val| (k, val)))
	}
}

<<<<<<< HEAD
impl<H: Hasher> ::std::fmt::Debug for TestExternalities<H> where H::Out: HeapSizeOf + Ord {
=======
impl<H: Hasher> ::std::fmt::Debug for TestExternalities<H> {
>>>>>>> 17dcbe6c
	fn fmt(&self, f: &mut ::std::fmt::Formatter) -> ::std::fmt::Result {
		write!(f, "overlay: {:?}\nbackend: {:?}", self.overlay, self.backend.pairs())
	}
}

<<<<<<< HEAD
impl<H: Hasher> PartialEq for TestExternalities<H> where H::Out: HeapSizeOf + Ord {
	/// This doesn't test if they are in the same state, only if they contains the
	/// same data at this state
=======
impl<H: Hasher> PartialEq for TestExternalities<H> {
>>>>>>> 17dcbe6c
	fn eq(&self, other: &TestExternalities<H>) -> bool {
		self.iter_pairs().eq(other.iter_pairs())
	}
}

<<<<<<< HEAD
impl<H: Hasher> FromIterator<(Vec<u8>, Vec<u8>)> for TestExternalities<H> where H::Out: HeapSizeOf + Ord {
=======
impl<H: Hasher> FromIterator<(Vec<u8>, Vec<u8>)> for TestExternalities<H> {
>>>>>>> 17dcbe6c
	fn from_iter<I: IntoIterator<Item=(Vec<u8>, Vec<u8>)>>(iter: I) -> Self {
		let mut t = Self::new(Default::default());
		t.backend = t.backend.update(iter.into_iter().map(|(k, v)| (None, k, Some(v))).collect());
		t
	}
}

<<<<<<< HEAD
impl<H: Hasher> Default for TestExternalities<H> where H::Out: HeapSizeOf + Ord {
	fn default() -> Self { Self::new(Default::default()) }
}

impl<H: Hasher> From<TestExternalities<H>> for HashMap<Vec<u8>, Vec<u8>> where H::Out: HeapSizeOf + Ord {
=======
impl<H: Hasher> Default for TestExternalities<H> {
	fn default() -> Self { Self::new(Default::default()) }
}

impl<H: Hasher> From<TestExternalities<H>> for HashMap<Vec<u8>, Vec<u8>> {
>>>>>>> 17dcbe6c
	fn from(tex: TestExternalities<H>) -> Self {
		tex.iter_pairs().collect()
	}
}

<<<<<<< HEAD
impl<H: Hasher> From< HashMap<Vec<u8>, Vec<u8>> > for TestExternalities<H> where H::Out: HeapSizeOf + Ord {
=======
impl<H: Hasher> From< HashMap<Vec<u8>, Vec<u8>> > for TestExternalities<H> {
>>>>>>> 17dcbe6c
	fn from(hashmap: HashMap<Vec<u8>, Vec<u8>>) -> Self {
		Self::from_iter(hashmap)
	}
}

<<<<<<< HEAD
impl<H: Hasher> Externalities<H> for TestExternalities<H> where H::Out: Ord + HeapSizeOf {
=======
// TODO child test primitives are currently limited to `changes` (for non child the way
// things are defined seems utterly odd to (put changes in changes but never make them
// available for read through inner)
impl<H: Hasher> Externalities<H> for TestExternalities<H> where H::Out: Ord {
>>>>>>> 17dcbe6c
	fn storage(&self, key: &[u8]) -> Option<Vec<u8>> {
		self.overlay.storage(key).map(|x| x.map(|x| x.to_vec())).unwrap_or_else(||
			self.backend.storage(key).expect(EXT_NOT_ALLOWED_TO_FAIL))
	}

	fn original_storage(&self, key: &[u8]) -> Option<Vec<u8>> {
		self.backend.storage(key).expect(EXT_NOT_ALLOWED_TO_FAIL)
	}

	fn child_storage(&self, storage_key: ChildStorageKey<H>, key: &[u8]) -> Option<Vec<u8>> {
		self.overlay.child_storage(storage_key.as_ref(), key).map(|x| x.map(|x| x.to_vec())).unwrap_or_else(||
			self.backend.child_storage(storage_key.as_ref(), key).expect(EXT_NOT_ALLOWED_TO_FAIL))
	}

	fn place_storage(&mut self, key: Vec<u8>, maybe_value: Option<Vec<u8>>) {
		if is_child_storage_key(&key) {
			panic!("Refuse to directly set child storage key");
		}

		self.overlay.set_storage(key, maybe_value);
	}

	fn place_child_storage(&mut self, storage_key: ChildStorageKey<H>, key: Vec<u8>, value: Option<Vec<u8>>) {
		self.overlay.set_child_storage(storage_key.into_owned(), key, value);
	}

	fn kill_child_storage(&mut self, storage_key: ChildStorageKey<H>) {
		let backend = &self.backend;
		let overlay = &mut self.overlay;

		overlay.clear_child_storage(storage_key.as_ref());
		backend.for_keys_in_child_storage(storage_key.as_ref(), |key| {
			overlay.set_child_storage(storage_key.as_ref().to_vec(), key.to_vec(), None);
		});
	}

	fn clear_prefix(&mut self, prefix: &[u8]) {
		if is_child_storage_key(prefix) {
			panic!("Refuse to directly clear prefix that is part of child storage key");
		}

		self.overlay.clear_prefix(prefix);

		let backend = &self.backend;
		let overlay = &mut self.overlay;
		backend.for_keys_with_prefix(prefix, |key| {
			overlay.set_storage(key.to_vec(), None);
		});
	}

	fn chain_id(&self) -> u64 { 42 }

	fn storage_root(&mut self) -> H::Out {
		// compute and memoize
		let delta = self.overlay.committed.top.iter().map(|(k, v)| (k.clone(), v.value.clone()))
			.chain(self.overlay.prospective.top.iter().map(|(k, v)| (k.clone(), v.value.clone())));

		self.backend.storage_root(delta).0
	}

	fn child_storage_root(&mut self, storage_key: ChildStorageKey<H>) -> Vec<u8> {
		let storage_key = storage_key.as_ref();

		let (root, _, _) = {
			let delta = self.overlay.committed.children.get(storage_key)
				.into_iter()
				.flat_map(|map| map.1.iter().map(|(k, v)| (k.clone(), v.clone())))
				.chain(self.overlay.prospective.children.get(storage_key)
						.into_iter()
						.flat_map(|map| map.1.iter().map(|(k, v)| (k.clone(), v.clone()))));

			self.backend.child_storage_root(storage_key, delta)
		};

		root
	}

	fn storage_changes_root(&mut self, parent: H::Out, parent_num: u64) -> Option<H::Out> {
		compute_changes_trie_root::<_, ChangesTrieInMemoryStorage<H>, H>(
			&self.backend,
			Some(&self.changes_trie_storage),
			&self.overlay,
			&AnchorBlockId { hash: parent, number: parent_num },
		).map(|(root, _)| root.clone())
	}

	fn submit_extrinsic(&mut self, _extrinsic: Vec<u8>) -> Result<(), ()> {
		unimplemented!()
	}
}

#[cfg(test)]
mod tests {
	use super::*;
	use primitives::{Blake2Hasher, H256};
	use hex_literal::hex;

	#[test]
	fn commit_should_work() {
		let mut ext = TestExternalities::<Blake2Hasher>::default();
		ext.set_storage(b"doe".to_vec(), b"reindeer".to_vec());
		ext.set_storage(b"dog".to_vec(), b"puppy".to_vec());
		ext.set_storage(b"dogglesworth".to_vec(), b"cat".to_vec());
		const ROOT: [u8; 32] = hex!("0b33ed94e74e0f8e92a55923bece1ed02d16cf424e124613ddebc53ac3eeeabe");
		assert_eq!(ext.storage_root(), H256::from(ROOT));
	}

	#[test]
	fn set_and_retrieve_code() {
		let mut ext = TestExternalities::<Blake2Hasher>::default();

		let code = vec![1, 2, 3];
		ext.set_storage(CODE.to_vec(), code.clone());

		assert_eq!(&ext.storage(CODE).unwrap(), &code);
	}
}<|MERGE_RESOLUTION|>--- conflicted
+++ resolved
@@ -20,14 +20,8 @@
 use std::iter::FromIterator;
 use std::marker::PhantomData;
 use hash_db::Hasher;
-<<<<<<< HEAD
-use heapsize::HeapSizeOf;
 use crate::backend::{InMemory, Backend};
 use primitives::storage::well_known_keys::is_child_storage_key;
-=======
-use trie::trie_root;
-use crate::backend::InMemory;
->>>>>>> 17dcbe6c
 use crate::changes_trie::{compute_changes_trie_root, InMemoryStorage as ChangesTrieInMemoryStorage, AnchorBlockId};
 use primitives::storage::well_known_keys::{CHANGES_TRIE_CONFIG, CODE, HEAP_PAGES};
 use parity_codec::Encode;
@@ -36,23 +30,14 @@
 const EXT_NOT_ALLOWED_TO_FAIL: &str = "Externalities not allowed to fail within runtime";
 
 /// Simple HashMap-based Externalities impl.
-<<<<<<< HEAD
-pub struct TestExternalities<H: Hasher> where H::Out: HeapSizeOf + Ord {
+pub struct TestExternalities<H: Hasher> {
 	overlay: OverlayedChanges,
 	backend: InMemory<H>,
-=======
-pub struct TestExternalities<H: Hasher> {
-	inner: HashMap<Vec<u8>, Vec<u8>>,
->>>>>>> 17dcbe6c
 	changes_trie_storage: ChangesTrieInMemoryStorage<H>,
 	_hasher: PhantomData<H>,
 }
 
-<<<<<<< HEAD
-impl<H: Hasher> TestExternalities<H> where H::Out: HeapSizeOf + Ord {
-=======
 impl<H: Hasher> TestExternalities<H> {
->>>>>>> 17dcbe6c
 	/// Create a new instance of `TestExternalities`
 	pub fn new(inner: HashMap<Vec<u8>, Vec<u8>>) -> Self {
 		Self::new_with_code(&[], inner)
@@ -101,33 +86,21 @@
 	}
 }
 
-<<<<<<< HEAD
-impl<H: Hasher> ::std::fmt::Debug for TestExternalities<H> where H::Out: HeapSizeOf + Ord {
-=======
 impl<H: Hasher> ::std::fmt::Debug for TestExternalities<H> {
->>>>>>> 17dcbe6c
 	fn fmt(&self, f: &mut ::std::fmt::Formatter) -> ::std::fmt::Result {
 		write!(f, "overlay: {:?}\nbackend: {:?}", self.overlay, self.backend.pairs())
 	}
 }
 
-<<<<<<< HEAD
-impl<H: Hasher> PartialEq for TestExternalities<H> where H::Out: HeapSizeOf + Ord {
+impl<H: Hasher> PartialEq for TestExternalities<H> {
 	/// This doesn't test if they are in the same state, only if they contains the
 	/// same data at this state
-=======
-impl<H: Hasher> PartialEq for TestExternalities<H> {
->>>>>>> 17dcbe6c
 	fn eq(&self, other: &TestExternalities<H>) -> bool {
 		self.iter_pairs().eq(other.iter_pairs())
 	}
 }
 
-<<<<<<< HEAD
-impl<H: Hasher> FromIterator<(Vec<u8>, Vec<u8>)> for TestExternalities<H> where H::Out: HeapSizeOf + Ord {
-=======
 impl<H: Hasher> FromIterator<(Vec<u8>, Vec<u8>)> for TestExternalities<H> {
->>>>>>> 17dcbe6c
 	fn from_iter<I: IntoIterator<Item=(Vec<u8>, Vec<u8>)>>(iter: I) -> Self {
 		let mut t = Self::new(Default::default());
 		t.backend = t.backend.update(iter.into_iter().map(|(k, v)| (None, k, Some(v))).collect());
@@ -135,42 +108,23 @@
 	}
 }
 
-<<<<<<< HEAD
-impl<H: Hasher> Default for TestExternalities<H> where H::Out: HeapSizeOf + Ord {
-	fn default() -> Self { Self::new(Default::default()) }
-}
-
-impl<H: Hasher> From<TestExternalities<H>> for HashMap<Vec<u8>, Vec<u8>> where H::Out: HeapSizeOf + Ord {
-=======
 impl<H: Hasher> Default for TestExternalities<H> {
 	fn default() -> Self { Self::new(Default::default()) }
 }
 
 impl<H: Hasher> From<TestExternalities<H>> for HashMap<Vec<u8>, Vec<u8>> {
->>>>>>> 17dcbe6c
 	fn from(tex: TestExternalities<H>) -> Self {
 		tex.iter_pairs().collect()
 	}
 }
 
-<<<<<<< HEAD
-impl<H: Hasher> From< HashMap<Vec<u8>, Vec<u8>> > for TestExternalities<H> where H::Out: HeapSizeOf + Ord {
-=======
 impl<H: Hasher> From< HashMap<Vec<u8>, Vec<u8>> > for TestExternalities<H> {
->>>>>>> 17dcbe6c
 	fn from(hashmap: HashMap<Vec<u8>, Vec<u8>>) -> Self {
 		Self::from_iter(hashmap)
 	}
 }
 
-<<<<<<< HEAD
-impl<H: Hasher> Externalities<H> for TestExternalities<H> where H::Out: Ord + HeapSizeOf {
-=======
-// TODO child test primitives are currently limited to `changes` (for non child the way
-// things are defined seems utterly odd to (put changes in changes but never make them
-// available for read through inner)
 impl<H: Hasher> Externalities<H> for TestExternalities<H> where H::Out: Ord {
->>>>>>> 17dcbe6c
 	fn storage(&self, key: &[u8]) -> Option<Vec<u8>> {
 		self.overlay.storage(key).map(|x| x.map(|x| x.to_vec())).unwrap_or_else(||
 			self.backend.storage(key).expect(EXT_NOT_ALLOWED_TO_FAIL))
