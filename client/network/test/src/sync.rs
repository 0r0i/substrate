--- conflicted
+++ resolved
@@ -76,13 +76,8 @@
 			}
 			if peer < 2 {
 				// Major syncing.
-<<<<<<< HEAD
-				if !net.peer(peer).is_major_syncing() {
+				if net.peer(peer).blocks_count() < 100 && !net.peer(peer).is_major_syncing() {
 					return Poll::Pending
-=======
-				if net.peer(peer).blocks_count() < 100 && !net.peer(peer).is_major_syncing() {
-					return Ok(Async::NotReady)
->>>>>>> cfbb24cb
 				}
 			}
 		}
