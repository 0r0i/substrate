// Copyright 2018-2020 Parity Technologies (UK) Ltd.
// This file is part of Substrate.

// Substrate is free software: you can redistribute it and/or modify
// it under the terms of the GNU General Public License as published by
// the Free Software Foundation, either version 3 of the License, or
// (at your option) any later version.

// Substrate is distributed in the hope that it will be useful,
// but WITHOUT ANY WARRANTY; without even the implied warranty of
// MERCHANTABILITY or FITNESS FOR A PARTICULAR PURPOSE.  See the
// GNU General Public License for more details.

// You should have received a copy of the GNU General Public License
// along with Substrate. If not, see <http://www.gnu.org/licenses/>.

//! A module that implements instrumented code cache.
//!
//! - In order to run contract code we need to instrument it with gas metering.
//! To do that we need to provide the schedule which will supply exact gas costs values.
//! We cache this code in the storage saving the schedule version.
//! - Before running contract code we check if the cached code has the schedule version that
//! is equal to the current saved schedule.
//! If it is equal then run the code, if it isn't reinstrument with the current schedule.
//! - When we update the schedule we want it to have strictly greater version than the current saved one:
//! this guarantees that every instrumented contract code in cache cannot have the version equal to the current one.
//! Thus, before executing a contract it should be reinstrument with new schedule.

use crate::wasm::{prepare, runtime::Env, PrefabWasmModule};
use crate::{CodeHash, CodeStorage, PristineCode, Schedule, Trait};
use sp_std::prelude::*;
<<<<<<< HEAD
use sp_runtime::traits::Hash;
use support::StorageMap;
=======
use sp_runtime::traits::{Hash, Bounded};
use frame_support::StorageMap;
>>>>>>> 91ddc4f1

/// Put code in the storage. The hash of code is used as a key and is returned
/// as a result of this function.
///
/// This function instruments the given code and caches it in the storage.
pub fn save<T: Trait>(
	original_code: Vec<u8>,
	schedule: &Schedule,
) -> Result<CodeHash<T>, &'static str> {
	let prefab_module = prepare::prepare_contract::<Env>(&original_code, schedule)?;
	let code_hash = T::Hashing::hash(&original_code);

	<CodeStorage<T>>::insert(code_hash, prefab_module);
	<PristineCode<T>>::insert(code_hash, original_code);

	Ok(code_hash)
}

/// Load code with the given code hash.
///
/// If the module was instrumented with a lower version of schedule than
/// the current one given as an argument, then this function will perform
/// re-instrumentation and update the cache in the storage.
pub fn load<T: Trait>(
	code_hash: &CodeHash<T>,
	schedule: &Schedule,
) -> Result<PrefabWasmModule, &'static str> {
	let mut prefab_module =
		<CodeStorage<T>>::get(code_hash).ok_or_else(|| "code is not found")?;

	if prefab_module.schedule_version < schedule.version {
		// The current schedule version is greater than the version of the one cached
		// in the storage.
		//
		// We need to re-instrument the code with the latest schedule here.
		let original_code =
			<PristineCode<T>>::get(code_hash).ok_or_else(|| "pristine code is not found")?;
		prefab_module = prepare::prepare_contract::<Env>(&original_code, schedule)?;
		<CodeStorage<T>>::insert(&code_hash, &prefab_module);
	}
	Ok(prefab_module)
}<|MERGE_RESOLUTION|>--- conflicted
+++ resolved
@@ -29,13 +29,8 @@
 use crate::wasm::{prepare, runtime::Env, PrefabWasmModule};
 use crate::{CodeHash, CodeStorage, PristineCode, Schedule, Trait};
 use sp_std::prelude::*;
-<<<<<<< HEAD
 use sp_runtime::traits::Hash;
-use support::StorageMap;
-=======
-use sp_runtime::traits::{Hash, Bounded};
 use frame_support::StorageMap;
->>>>>>> 91ddc4f1
 
 /// Put code in the storage. The hash of code is used as a key and is returned
 /// as a result of this function.
