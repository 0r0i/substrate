--- conflicted
+++ resolved
@@ -221,47 +221,24 @@
 
 	fn storage_root(&mut self) -> H::Out {
 
-		let child_storage_keys =
-			self.overlay.prospective.children.keys()
-				.chain(self.overlay.committed.children.keys());
+		let child_storage_keys = self.overlay.changes.children.keys();
 
 		let child_delta_iter = child_storage_keys.map(|storage_key|
-			(storage_key.clone(), self.overlay.committed.children.get(storage_key)
-				.into_iter()
-				.flat_map(|map| map.1.iter().map(|(k, v)| (k.clone(), v.clone())))
-				.chain(self.overlay.prospective.children.get(storage_key)
-					.into_iter()
-					.flat_map(|map| map.1.iter().map(|(k, v)| (k.clone(), v.clone()))))));
-
+			(storage_key.clone(), self.overlay.changes.child_iter(storage_key)
+				.map(|(k, v)| (k.to_vec(), v.map(|s| s.to_vec())))));
 
 		// compute and memoize
-<<<<<<< HEAD
 		let delta = self.overlay.changes.top_iter().map(|(k, v)| (k.to_vec(), v.map(|s| s.to_vec())));
-=======
-		let delta = self.overlay.committed.top.iter().map(|(k, v)| (k.clone(), v.value.clone()))
-			.chain(self.overlay.prospective.top.iter().map(|(k, v)| (k.clone(), v.value.clone())));
 		self.backend.full_storage_root(delta, child_delta_iter).0
->>>>>>> 37558193
 
 	}
 
 	fn child_storage_root(&mut self, storage_key: ChildStorageKey<H>) -> Vec<u8> {
 		let storage_key = storage_key.as_ref();
 
-<<<<<<< HEAD
-		let (root, _, _) = {
+		let (root, is_empty, _) = {
 			let delta = self.overlay.changes.child_iter(storage_key)
 				.map(|(k, v)| (k.to_vec(), v.map(|s| s.to_vec())));
-=======
-		let (root, is_empty, _) = {
-			let delta = self.overlay.committed.children.get(storage_key)
-				.into_iter()
-				.flat_map(|map| map.1.iter().map(|(k, v)| (k.clone(), v.clone())))
-				.chain(self.overlay.prospective.children.get(storage_key)
-						.into_iter()
-						.flat_map(|map| map.1.clone().into_iter()));
-
->>>>>>> 37558193
 			self.backend.child_storage_root(storage_key, delta)
 		};
 		if is_empty {
@@ -287,7 +264,6 @@
 			.map(|x| &mut **x as _)
 	}
 
-<<<<<<< HEAD
 	fn storage_start_transaction(&mut self) {
 		self.overlay.start_transaction()
 	}
@@ -300,11 +276,9 @@
 		self.overlay.commit_transaction()
 	}
 	
-=======
 	fn keystore(&self) -> Option<BareCryptoStorePtr> {
 		self.keystore.clone()
 	}
->>>>>>> 37558193
 }
 
 #[cfg(test)]
